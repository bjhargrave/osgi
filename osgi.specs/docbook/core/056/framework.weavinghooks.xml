<?xml version="1.0" encoding="utf-8"?>
<chapter label="56" revision="$Id$"
         version="5" xml:id="framework.weavinghooks"
         xmlns="http://docbook.org/ns/docbook"
         xmlns:xlink="http://www.w3.org/1999/xlink"
         xmlns:xi="http://www.w3.org/2001/XInclude"
         xmlns:ns5="http://www.w3.org/2000/svg"
         xmlns:ns4="http://www.w3.org/1998/Math/MathML"
         xmlns:ns3="http://www.w3.org/1999/xhtml"
         xmlns:ns="http://docbook.org/ns/docbook">
  <title>Weaving Hook Service Specification</title>

  <info>
    <releaseinfo><xref endterm="org.osgi.framework.hooks.weaving-version"
    linkend="org.osgi.framework.hooks.weaving"/></releaseinfo>
  </info>

  <section>
    <title>Introduction</title>

    <para>Bytecode weaving is a popular technique that transforms class files
    to provide additional functionality. This is a powerful technique that,
    when used with care, can significantly reduce the coding effort for
    mundane programming chores.</para>

    <para>This specification provides a means for a handler bundle to
    intercept any bundle class loading calls in the framework, transform the
    byte codes, and add new dynamic imports. A means for observing the final
    weaving results, both before and after they take effect, is also
    provided.</para>

    <section>
      <title>Essentials</title>

      <itemizedlist>
        <listitem>
          <para><emphasis>Ordering</emphasis> - Allow a weaver to weave a
          bundle before it is loaded and used.</para>
        </listitem>

        <listitem>
          <para><emphasis>Dynamic Imports</emphasis> - Support additional
          imports.</para>
        </listitem>

        <listitem>
          <para><emphasis>Strategy</emphasis> - Support both Static and
          Dynamic Weaving strategies.</para>
        </listitem>

        <listitem>
          <para><emphasis>No Metadata</emphasis> - Allow standard bundles,
          without any specific metadata, to be woven.</para>
        </listitem>

        <listitem>
          <para><emphasis>Java API</emphasis> - Use the existing Java byte
          code transformation APIs where possible.</para>
        </listitem>

        <listitem>
          <para><emphasis>Multiple</emphasis> - Allow for multiple weavers per
          bundle in a defined order.</para>
        </listitem>

        <listitem>
          <para><emphasis>Observation</emphasis> – Allow woven class state
          transitions to be observed.</para>
        </listitem>
      </itemizedlist>
    </section>

    <section>
      <title>Entities</title>

      <itemizedlist>
        <listitem>
          <para><emphasis>Weaving Hook</emphasis> - A service registered by a
          bundle that wants to weave other bundles.</para>
        </listitem>

        <listitem>
<<<<<<< HEAD
          <para><emphasis>Woven Class</emphasis> – An object representing the
          class to be woven.</para>
        </listitem>

        <listitem>
          <para><emphasis>Woven Class Listener</emphasis> – A service
          registered by a bundle that wants to observe woven class state
          transitions.</para>
=======
          <para><emphasis>Woven Class</emphasis> - An object representing the
          class to be woven</para>
>>>>>>> d1fc5d72
        </listitem>
      </itemizedlist>

      <figure>
        <title>Byte Code Weaving</title>

        <mediaobject>
          <imageobject>
            <imagedata align="center" contentdepth="2.437in"
                       contentwidth="4.959in"
                       fileref="weavinghooks-classes.svg"/>
          </imageobject>
        </mediaobject>
      </figure>
    </section>
  </section>

  <section>
    <title>Usage</title>

    <section>
      <title>Tracing</title>

<<<<<<< HEAD
      <para>For tracing purposes, a bundle can weave a trace entry and exit
      message around each method. This is trivial to do with byte code weaving
      by inserting a call to a service at the beginning and end of a method.
      In this example, a service is created that has two methods:</para>

      <itemizedlist>
        <listitem>
          <para><code>trace(Bundle)</code> – Byte code weave the given bundle
          with trace entry and exit methods.</para>
        </listitem>

        <listitem>
          <para><code>untrace(Bundle)</code> – Remove any weavings.</para>
        </listitem>
      </itemizedlist>
=======
    <itemizedlist>
      <listitem>
        <para><code>trace(Bundle)</code> - Byte code weave the given bundle
        with trace entry and exit methods.</para>
      </listitem>

      <listitem>
        <para><code>untrace(Bundle)</code> - Remove any weavings.</para>
      </listitem>
    </itemizedlist>
>>>>>>> d1fc5d72

      <para>The strategy chosen here is simple. The weaver registers a Weaving
      Hook service so it receives all class loads. Any such class load is
      checked against a list of bundles that needs tracing, any class from a
      traced bundle is then woven with the trace information. If a bundle is
      traced, the list is set up and the bundle is refreshed to ensure all
      classes are loaded anew so the tracing code can be woven in.</para>

      <programlisting>public class Example implements WeavingHook{
    final Map&lt;Bundle,BundleWiring&gt; bundles = new HashMap&lt;Bundle,BundleWiring&gt;();
    final List&lt;String&gt; imports = Arrays.asList(
        "com.acme.trace;version=\"[1,2)\""); 
    BundleContext context;</programlisting>

      <para>The <code>weave</code> method is the service method of the Weaving
      Hook service. It receives a <code>WovenClass</code> object that provides
      the information about the class to be woven. In this case, the
      <code>bundles</code> field contains the bundles to be woven, so this is
      checked first. If the to be loaded class is in one of the traced
      bundles, the byte codes are changed to provide trace information.
      Otherwise the request is ignored.</para>

      <para>In general, weaving code will require new imports for the
      to-be-woven bundle. These imports can be added by adding Dynamic Import
      Package statements to the list received from the
      <code>getDynamicImports</code> method. This is a list of
      <code>String</code> objects, the syntax of each string is equal to a
      clause in the DynamicImport-Package header, see <xref
      linkend="framework.module.dynamicimportpackage"/> for the exact
      syntax.</para>

      <programlisting>    public void weave(WovenClass classInfo) {
        BundleWiring bw = classInfo.getBundleWiring(); 
        Bundle b = bw.getBundle(); 
        if (bundles.contains(b)) {
            byte [] woven = weaveTracing(classInfo.getBytes());
            if (!classInfo.getDynamicImports()
                    .containsAll(imports))
                classInfo.getDynamicImports().addAll(imports);
            classInfo.setBytes(woven);
        }
    }</programlisting>

      <para>The following <code>trace</code> method is called when a bundle
      must be traced. It ignores the request if the bundle is already traced.
      Otherwise, it will add the bundle to the list of traced bundles and
      refresh the bundle.</para>

      <programlisting>    public synchronized void trace(Bundle b) 
        throws BundleException {

        if (!bundles.containsKey(b))
            return;

        BundleWiring bw = b.adapt(BundleWiring.class);
        bundles.put(b, bw);
        refresh(b);
    }</programlisting>

      <para>The <code>untrace</code> method is the reverse:</para>

      <programlisting>    public synchronized void untrace(Bundle b) 
        throws BundleException {
        if (!bundles.containsKey(b))
            return;

        bundles.remove(b);
        refresh(b);
    }</programlisting>

      <para>The refresh method uses the Bundle Wiring API to refresh a bundle.
      Refreshing a bundle will throw away its class loader so that all used
      classes are reloaded when needed.</para>

      <programlisting>    private void refresh(Bundle b) {
        Bundle fwb = context.getBundle(0);
        FrameworkWiring fw = fwb.adapt(FrameworkWiring.class);
        fw.refreshBundles(Arrays.asList(b));
    }</programlisting>

      <para>The trace method that does the final weaving is left as an
      exercise to the reader:</para>

      <programlisting>    byte[] trace(byte [] bytes) {
        ..
    }       
}</programlisting>
    </section>

    <section>
      <title>Isolation</title>

      <para>The Framework Hooks API allows bundles to be separated into
      various regions isolated by sharing policies. The dynamic imports added
      in the tracing example will need to be taken into account by the sharing
      policies of regions containing bundles whose classes were woven in order
      for the bundles to resolve. This can be accomplished using a Woven Class
      Listener. A Weaving Hook would not be acceptable since there is no
      guarantee that the list of dynamic imports is final.</para>

      <para>The region registers a Woven Class Listener service so it receives
      notifications of Woven Class state transitions. The sharing policy of
      the region containing the bundle whose class was woven is updated with
      the dynamic imports, if any. This action occurs while the Woven Class is
      in the TRANSFORMED state to ensure the region is prepared to accept the
      imports before the bundle wiring is updated upon entering the DEFINED
      state. The region is initialized with the set of bundles composing it
      and a static sharing policy consisting of namespaces mapped to sets of
      filters indicating the allowed capabilities.</para>

      <programlisting>public class Region implements WovenClassListener, ResolverHook {
    final Set&lt;Bundle&gt; bundles;
    final Map&lt;String, Set&lt;Filter&gt;&gt; policy;</programlisting>

      <para>The <code>modified</code> method is the service method of the
      Woven Class Listener service. It receives a Woven Class object that
      provides the information about the woven class that underwent a state
      transition. If the current state is TRANSFORMED, and the associated
      bundle is part of the region, the sharing policy is updated with the
      additional dynamic imports, if any.</para>

      <programlisting>    public void modified(WovenClass wovenClass) {
        if (wovenClass.getState() == WovenClass.TRANSFORMED) {
            Bundle bundle = wovenClass.getBundleWiring().getBundle();
            if (!bundles.contains(bundle))
                return;
            Set&lt;Filter&gt; filters = policy.get(PackageNamespace.PACKAGE_NAMESPACE);
            synchronized (filters) {
                for (String dynamicImport : wovenClass.getDynamicImports())
                    filters.add(toFilter(dynamicImport));
            }
        }
    }</programlisting>

      <para>The region also implements <code>ResolverHook</code>. When the
      <code>filterMatches</code> method is called, the requirement is
      inspected to see if its matching capabilities are allowed into the
      region. If not, the list of candidates is cleared.</para>

      <programlisting>    public void filterMatches(BundleRequirement requirement, 
            Collection&lt;BundleCapability&gt; candidates) {
        Bundle bundle = requirement.getRevision().getBundle();
        if (!bundles.contains(bundle))
            return;
        String namespace = requirement.getNamespace();
        if (!policy.containsKey(namespace))
            return;
        Map&lt;String, String&gt; directives = requirement.getDirectives();
        String filter = directives.get(
            PackageNamespace.REQUIREMENT_FILTER_DIRECTIVE);
        Set&lt;Filter&gt; filters = policy.get(namespace);
        synchronized (filters) {
            if (!filters.contains(toFilter(filter)))
                candidates.clear();
        }
    }</programlisting>

      <para>The toFilter method responsible for converting the requirement
      filters and dynamic import package headers into a Filter is left as an
      exercise to the reader.</para>

      <programlisting>    private Filter toFilter(String s) {
        ...
  }
}</programlisting>
    </section>
  </section>

  <section>
    <title>The Weaving Service</title>

    <para>The Weaving Hook service is a white board service; any party that
    wants to participate in weaving classes can register such a service. The
    framework picks up the Weaving Hook services and calls their
    <code>weave</code> method for each class that must be loaded. The weave
    methods must be called in the service ranking order, see <xref
    linkend="framework.service.servicerankingorder"/>.</para>

    <para>The Weaving Hook <code>weave</code> method is called with a
    <code>WovenClass</code> object that represents the class to be woven. This
    class is similar to the Java <code>ClassFileTransformer</code> class but
    adds bundle wiring information and can be made available in environments
    prior to Java 5. The methods must all be called in privileged blocks, see
    <xref linkend="framework.lifecycle.privilegedcallbacks"/>.</para>

    <para>The <code>WovenClass</code> object provides access to:</para>

    <itemizedlist>
      <listitem>
        <para><xref
        linkend="org.osgi.framework.hooks.weaving.WovenClass.getClassName--"
<<<<<<< HEAD
        xrefstyle="hyperlink"/> – The name of the class being loaded,</para>
=======
        xrefstyle="hyperlink"/> - The name of the class being loaded,</para>
>>>>>>> d1fc5d72
      </listitem>

      <listitem>
        <para><xref
        linkend="org.osgi.framework.hooks.weaving.WovenClass.getBundleWiring--"
<<<<<<< HEAD
        xrefstyle="hyperlink"/> – The bundle wiring, which provides access to
=======
        xrefstyle="hyperlink"/> - The bundle wiring, which provides access to
>>>>>>> d1fc5d72
        the bundle, the bundle class loaders and the capabilities.</para>
      </listitem>

      <listitem>
        <para><xref
        linkend="org.osgi.framework.hooks.weaving.WovenClass.getProtectionDomain--"
<<<<<<< HEAD
        xrefstyle="hyperlink"/> – The protection domain it is being defined
=======
        xrefstyle="hyperlink"/> - The protection domain it is being defined
>>>>>>> d1fc5d72
        in, and</para>
      </listitem>

      <listitem>
        <para><xref
        linkend="org.osgi.framework.hooks.weaving.WovenClass.getBytes--"
<<<<<<< HEAD
        xrefstyle="hyperlink"/> – The class bytes to be defined.</para>
=======
        xrefstyle="hyperlink"/> - The class bytes to be defined.</para>
>>>>>>> d1fc5d72
      </listitem>
    </itemizedlist>

    <para>A Weaving Hook service can use the <code>WovenClass</code> object to
    decide to weave or not to weave. This decision can be based on the bundle
    wiring, the class name, the protection domain, or the bytes. For example,
    the following code checks if the class comes from a specific
    bundle:</para>

    <programlisting>if (wovenClass.getBundleWiring().getBundle()== mybundle)
  ...</programlisting>

    <para>If the Weaving Hook service decides to weave the class, it must
    calculate new bytes for the provided Woven Class, these bytes can be set
    with the <xref
    linkend="org.osgi.framework.hooks.weaving.WovenClass.setBytes-byte---"
<<<<<<< HEAD
    xrefstyle="hyperlink"/> method. This implies that ordering is relevant.
=======
    xrefstyle="hyperlink"/> method. This implies that ordering is relevant,
>>>>>>> d1fc5d72
    Weaving Hook services that are lower in ranking (called later) will weave
    any of the changes of higher ranking Weaving Hook services. Not all
    combinations of Weaving Hook services will therefore work as
    expected.</para>

<<<<<<< HEAD
    <para>Weaving a class can create new dependencies that are unknown to the
=======
    <para>Weaving a class can create new dependencies that are unknown the
>>>>>>> d1fc5d72
    woven class. In the trace example, the entry and exit traces require
    access to the tracing subsystem, a dependency the original class did not
    have. The <code>WovenClass</code> object allows these extra imports to be
    added as new dynamic import package clauses. The current set of dynamic
    imports for the Woven Class is available from the <code>WovenClass</code>
    <xref
    linkend="org.osgi.framework.hooks.weaving.WovenClass.getDynamicImports--"
    xrefstyle="hyperlink"/> method. This method returns a mutable list of
<<<<<<< HEAD
    <code>String</code> during the <code>weave</code> method, the Weaving Hook
=======
    <code>String</code>during the <code>weave</code> method, the Weaving Hook
>>>>>>> d1fc5d72
    service can add new dynamic import package clauses to this list while the
    <code>weave</code> method is active. The syntax of the strings is defined
    by the DynamicImport-Package header, see <xref
    linkend="framework.module.dynamicimportpackage"/>. The dynamic imports
    must have a valid syntax, otherwise an Illegal Argument Exception must be
    thrown. These dynamically added dependencies are made visible through the
    <xref linkend="framework.wiring"/> as new requirements. The
    <code>getRevision</code> method of these requirements must return the
    Bundle Revision of the bundle that is woven; that revision will not
    include these synthetic requirements in the
    <code>getDeclaredRequirements</code> method.</para>

    <para>Dynamic imports are the last resort for the framework to find a
    provider when the normal imports fail. The woven class dynamic imports are
    consulted after the dynamic imports specified in the bundle's manifest.
    Frameworks must append all additional dynamic imports in the given order
    but are expected to filter out duplicates for performance reasons.</para>

    <para>The management of the dynamic import is error prone and should be
    handled with care because dynamic imports use wildcards. Wildcards make
    the ordering of the imports important. In the pathological case, a full
    wildcard in the beginning (for example in the manifest) will void any more
    specific clauses that were added by Handlers. Handlers should be as
    specific as possible when adding dynamic import clauses.</para>

    <para>In many cases the additional imports must refer to classes that the
    Handler is already resolved to. In an OSGi framework, the same package can
    be present multiple times. A Handler should therefore ensure that the
    woven bundle gets wired to the correct bundle. One way to achieve this is
    to include the bundle-version and bundle-symbolic-name synthetic
    attributes that are available on every exported package.</para>

    <programlisting>com.acme.weavesupport.core;version=1.2;bundle-version=3.2; <code>«</code>
    bundle-symbolic-name=com.acme.weavesupport</programlisting>

    <para>After calling the last Weaving Hook service, the
    <code>WovenClass</code> object is made <emphasis>complete</emphasis>. The
    framework must make the <code>WovenClass</code> object immutable when it
    is complete. After the Woven Class is complete, the current bytes are then
    used to define the new class. Attempts to modify it, or any of its
    properties, must throw an Exception. After completion, the <xref
    linkend="org.osgi.framework.hooks.weaving.WovenClass.getBytes--"
    xrefstyle="hyperlink"/> method must return a copy of the byte array that
    was used to define the class.</para>

    <section>
      <title>Concurrency</title>

      <para>Class loads can occur at any time and Weaving Hook services must
      be able to handle concurrent as well as re-entrant calls to the weave
      method. The framework should not hold any locks when calling the Weaving
      Hook services, and Weaving Hook service implementations must be
      thread-safe. Furthermore Weaving Hook services may be re-entrant, and
      should be careful to avoid cycles when weaving.</para>

      <para>For example when a class is being woven the Weaving Hook may
      implicitly load a class by having a reference to it or the Weaving Hook
      can explicitly load a class. This new class load will also pass through
      the Weaving Hook service, so care must be taken to avoid infinite
      looping.</para>
    </section>

    <section>
      <title>Error Handling</title>

      <para>Weaving hooks are very low level and care must be taken by the
      Weaving Hook services to not disrupt normal class loading. In the case
      that a weaving hook throws an unexpected exception the framework must do
      the following:</para>

      <orderedlist>
        <listitem>
          <para>If the exception is not a Weaving Exception:</para>

          <itemizedlist>
            <listitem>
              <para>The framework must blacklist the weaving hook registration
              and never call that Weaving Hook service again as long as it is
              registered. This Weaving Hook service is considered
              <emphasis>blacklisted</emphasis>.</para>
            </listitem>
          </itemizedlist>
        </listitem>

        <listitem>
          <para>A framework event of type <code>ERROR</code> should be
          published that must include the Exception thrown by the Weaving Hook
          service. The source must be the bundle registering the Weaving Hook
          service.</para>
        </listitem>

        <listitem>
          <para>The <code>WovenClass</code> object must be marked as complete.
          All remaining Weaving Hook services must be skipped.</para>
        </listitem>

        <listitem>
          <para>The bundle class loader must throw a
          <code>ClassFormatError</code> with the cause being the exception
          thrown by the Weaving Hook service.</para>
        </listitem>
      </orderedlist>
    </section>
  </section>

  <section>
    <title>The Woven Class Listener Service</title>

    <para>The Woven Class Listener service is a white board service; any party
    that wants to receive notifications of woven class state transitions can
    register such a service. The framework picks up the Woven Class Listener
    services and calls their <code>modified</code> method whenever a woven
    class undergoes a state transition.</para>

    <para>The Woven Class Listener <code>modified</code> method is called with
    a <code>WovenClass</code> object that represents the woven class that
    underwent a state transition. The method must be called in a privileged
    block, see <xref
    linkend="framework.lifecycle.privilegedcallbacks"/>.</para>
    
    <para>The following diagram depicts the state transitions of a Woven
    Class.</para>
    
    <figure>
        <title>Woven Class State Diagram</title>

        <mediaobject>
          <imageobject>
            <imagedata align="center" contentdepth="2.017in"
                       contentwidth="7.125in" fileref="wovenClass-states.svg"/>
          </imageobject>
        </mediaobject>
      </figure>

    <para>Woven class listeners are not notified of the TRANSFORMING state
    because the woven class is mutable and listeners are read-only. In all
    states received by woven class listeners, the woven class is immutable.
    The first notification received for a given woven class is either the
    TRANSFORMED or TRANSFORMING_FAILED state. TRANSFORMED occurs after all
    weaving hooks have been notified but before the class has been defined or
    the bundle wiring updated as a result of additional dynamic imports.
    TRANSFORMING_FAILED occurs instead if a weaving hook threw an exception.
    After TRANSFORMED comes either DEFINED or DEFINE_FAILED. DEFINED is
    received is the class was defined successfully and after the bundle wiring
    has been updated. DEFINE_FAILED occurs instead if a class definition error
    occurred.</para>

    <para>The following table describes the state transitions of a Woven
    Class in more detail.</para>

    <table>
      <title>Woven Class State Table</title>

      <tgroup cols="3">
        <colspec colnum="1" colwidth="1*"/>

        <colspec colnum="2" colwidth="1*"/>

        <colspec colnum="3" colwidth="2*"/>

        <thead>
          <row>
            <entry>Source State</entry>

            <entry>Target State</entry>

            <entry>Description</entry>
          </row>
        </thead>

        <tbody>
          <row>
            <entry><para>-</para></entry>

            <entry><para>TRANSFORMING</para></entry>

            <entry><para>A bundle class load request was made.</para>
            <itemizedlist>
                <listitem>
                  <para>Weaving is incomplete.</para>
                </listitem>

                <listitem>
                  <para>The class is undefined.</para>
                </listitem>

                <listitem>
                  <para>The woven class is mutable.</para>
                </listitem>

                <listitem>
                  <para>Weaving hooks are notified but woven class listeners
                  are not.</para>
                </listitem>
              </itemizedlist></entry>
          </row>

          <row>
            <entry><para>TRANSFORMING</para></entry>

            <entry><para>TRANSFORMED</para></entry>

            <entry><para>All weaving hooks have been notified.</para>
            <itemizedlist>
                <listitem>
                  <para>Weaving is incomplete.</para>
                </listitem>

                <listitem>
                  <para>The class is undefined.</para>
                </listitem>

                <listitem>
                  <para>The woven class is immutable.</para>
                </listitem>

                <listitem>
                  <para>Woven class listeners are notified.</para>
                </listitem>
              </itemizedlist></entry>
          </row>

          <row>
            <entry><para>TRANSFORMING</para></entry>

            <entry><para>TRANSFORMING FAILED</para></entry>

            <entry><para>A weaving hook threw an exception.</para>
            <itemizedlist>
                <listitem>
                  <para>Weaving is incomplete.</para>
                </listitem>

                <listitem>
                  <para>The class is undefined.</para>
                </listitem>

                <listitem>
                  <para>The woven class is immutable.</para>
                </listitem>

                <listitem>
                  <para>Woven class listeners are notified.</para>
                </listitem>
              </itemizedlist></entry>
          </row>

          <row>
            <entry><para>TRANSFORMED</para></entry>

            <entry><para>DEFINED</para></entry>

            <entry><para>All woven class listeners have been notified. The
            class has been defined.</para> <itemizedlist>
                <listitem>
                  <para>Weaving is incomplete.</para>
                </listitem>

                <listitem>
                  <para>The class is defined.</para>
                </listitem>

                <listitem>
                  <para>The woven class is immutable.</para>
                </listitem>

                <listitem>
                  <para>Woven class listeners are notified.</para>
                </listitem>
              </itemizedlist></entry>
          </row>

          <row>
            <entry><para>TRANSFORMED</para></entry>

            <entry><para>DEFINE FAILED</para></entry>

            <entry><para>All weaving hooks have been notified. A class
            definition failure occurred.</para> <itemizedlist>
                <listitem>
                  <para>Weaving is incomplete.</para>
                </listitem>

                <listitem>
                  <para>The class is undefined.</para>
                </listitem>

                <listitem>
                  <para>The woven class is immutable.</para>
                </listitem>

                <listitem>
                  <para>Woven class listeners are notified.</para>
                </listitem>
              </itemizedlist></entry>
          </row>
        </tbody>
      </tgroup>
    </table>

    <section>
      <title>Concurrency</title>

      <para>Class loads can occur at any time, and Woven Class Listener
      services must be able to handle concurrent calls to the <code>modified
      </code> method. The framework should not hold any locks when calling
      Woven Class Listener services, and Woven Class Listener service
      implementations must be thread-safe. Woven class listeners must be
      synchronously called by the framework when a woven class completes a
      state transition. The woven class processing will not proceed until all
      woven class listeners are done.</para>
    </section>

    <section>
      <title>Error Handling</title>

      <para>Woven Class Listeners must not cause the weaving process to fail.
      If a Woven Class Listener throws an exception, the framework should log
      the exception but otherwise ignore it.</para>
    </section>
  </section>

  <section>
    <title>Security</title>

    <section>
      <title>Weaving Hooks</title>

      <para>All hooks described in this specification are highly complex
      facilities that require great care in their implementation to maintain
      the Framework invariants concerning the service registry. It is
      therefore important that in a secure system the permission to register
      these hooks is only given to privileged bundles.</para>

      <para>In this case, the user of the hook services is the framework.
      Therefore, there is never a need to provide:</para>

      <itemizedlist>
        <listitem>
          <para><code>ServicePermission[..WeavingHook,GET]</code></para>
        </listitem>
      </itemizedlist>

      <para>Implementers of these hooks must have:</para>

      <itemizedlist>
        <listitem>
          <para><code>ServicePermission[..WeavingHook,REGISTER]</code> for
          Weaving Hook services.</para>
        </listitem>
      </itemizedlist>

<<<<<<< HEAD
      <para>In addition, a Weaving Hook must have Admin Permission with the
      <code>WEAVE</code> action to be able to use the methods on the
      <code>WovenClass</code> object that mutate the state like <xref
      linkend="org.osgi.framework.hooks.weaving.WovenClass.setBytes-byte---"
      xrefstyle="hyperlink"/>, <xref
      linkend="org.osgi.framework.hooks.weaving.WovenClass.getBytes--"
      xrefstyle="hyperlink"/>, and <xref
      linkend="org.osgi.framework.hooks.weaving.WovenClass.getDynamicImports--"
      xrefstyle="hyperlink"/> when used to modify the imports. Moreover, a
      Weaving Hook must have Package Permission with the <code>IMPORT</code>
      action in order to add or replace dynamic imports.</para>
    </section>

    <section>
      <title>Woven Bundles</title>

      <para>The Framework must grant implied <code>PackagePermission[somePkg,
      IMPORT]</code> permissions to bundles whose classes are being woven with
      additional dynamic imports, assuming the weaver has a matching package
      import permission. The permission check for the weaver must occur during
      any call to the list that results in the addition or setting of a
      dynamic import. If the check fails, a SecurityException must be thrown.
      If it succeeds, the implied permission must be granted to the woven
      bundle immediately before defining the class.</para>
    </section>

    <section>
      <title>Woven Class Listeners</title>

      <para>Implementers of these listeners must have:</para>

      <itemizedlist>
        <listitem>
          <para><code>ServicePermission[..WovenClassListener,REGISTER]</code>
          for Woven Class Listener services.</para>
        </listitem>
      </itemizedlist>
    </section>
=======
    <para>In addition, a Weave Hook must have Admin Permission with the
    <code>WEAVE</code> action to be able to use the methods on the
    <code>WovenClass</code> object that mutate the state like <xref
    linkend="org.osgi.framework.hooks.weaving.WovenClass.setBytes-byte---"
    xrefstyle="hyperlink"/>, <xref
    linkend="org.osgi.framework.hooks.weaving.WovenClass.getBytes--"
    xrefstyle="hyperlink"/>, and <xref
    linkend="org.osgi.framework.hooks.weaving.WovenClass.getDynamicImports--"
    xrefstyle="hyperlink"/> when used to modify the imports.</para>
>>>>>>> d1fc5d72
  </section>

  <xi:include href="../../../generated/javadoc/docbook/org.osgi.framework.hooks.weaving.xml"/>
</chapter><|MERGE_RESOLUTION|>--- conflicted
+++ resolved
@@ -64,7 +64,7 @@
         </listitem>
 
         <listitem>
-          <para><emphasis>Observation</emphasis> – Allow woven class state
+          <para><emphasis>Observation</emphasis> - Allow woven class state
           transitions to be observed.</para>
         </listitem>
       </itemizedlist>
@@ -80,19 +80,14 @@
         </listitem>
 
         <listitem>
-<<<<<<< HEAD
-          <para><emphasis>Woven Class</emphasis> – An object representing the
+          <para><emphasis>Woven Class</emphasis> - An object representing the
           class to be woven.</para>
         </listitem>
 
         <listitem>
-          <para><emphasis>Woven Class Listener</emphasis> – A service
+          <para><emphasis>Woven Class Listener</emphasis> - A service
           registered by a bundle that wants to observe woven class state
           transitions.</para>
-=======
-          <para><emphasis>Woven Class</emphasis> - An object representing the
-          class to be woven</para>
->>>>>>> d1fc5d72
         </listitem>
       </itemizedlist>
 
@@ -116,7 +111,6 @@
     <section>
       <title>Tracing</title>
 
-<<<<<<< HEAD
       <para>For tracing purposes, a bundle can weave a trace entry and exit
       message around each method. This is trivial to do with byte code weaving
       by inserting a call to a service at the beginning and end of a method.
@@ -124,26 +118,14 @@
 
       <itemizedlist>
         <listitem>
-          <para><code>trace(Bundle)</code> – Byte code weave the given bundle
+          <para><code>trace(Bundle)</code> - Byte code weave the given bundle
           with trace entry and exit methods.</para>
         </listitem>
 
         <listitem>
-          <para><code>untrace(Bundle)</code> – Remove any weavings.</para>
+          <para><code>untrace(Bundle)</code> - Remove any weavings.</para>
         </listitem>
       </itemizedlist>
-=======
-    <itemizedlist>
-      <listitem>
-        <para><code>trace(Bundle)</code> - Byte code weave the given bundle
-        with trace entry and exit methods.</para>
-      </listitem>
-
-      <listitem>
-        <para><code>untrace(Bundle)</code> - Remove any weavings.</para>
-      </listitem>
-    </itemizedlist>
->>>>>>> d1fc5d72
 
       <para>The strategy chosen here is simple. The weaver registers a Weaving
       Hook service so it receives all class loads. Any such class load is
@@ -335,43 +317,27 @@
       <listitem>
         <para><xref
         linkend="org.osgi.framework.hooks.weaving.WovenClass.getClassName--"
-<<<<<<< HEAD
-        xrefstyle="hyperlink"/> – The name of the class being loaded,</para>
-=======
         xrefstyle="hyperlink"/> - The name of the class being loaded,</para>
->>>>>>> d1fc5d72
       </listitem>
 
       <listitem>
         <para><xref
         linkend="org.osgi.framework.hooks.weaving.WovenClass.getBundleWiring--"
-<<<<<<< HEAD
-        xrefstyle="hyperlink"/> – The bundle wiring, which provides access to
-=======
         xrefstyle="hyperlink"/> - The bundle wiring, which provides access to
->>>>>>> d1fc5d72
         the bundle, the bundle class loaders and the capabilities.</para>
       </listitem>
 
       <listitem>
         <para><xref
         linkend="org.osgi.framework.hooks.weaving.WovenClass.getProtectionDomain--"
-<<<<<<< HEAD
-        xrefstyle="hyperlink"/> – The protection domain it is being defined
-=======
         xrefstyle="hyperlink"/> - The protection domain it is being defined
->>>>>>> d1fc5d72
         in, and</para>
       </listitem>
 
       <listitem>
         <para><xref
         linkend="org.osgi.framework.hooks.weaving.WovenClass.getBytes--"
-<<<<<<< HEAD
-        xrefstyle="hyperlink"/> – The class bytes to be defined.</para>
-=======
         xrefstyle="hyperlink"/> - The class bytes to be defined.</para>
->>>>>>> d1fc5d72
       </listitem>
     </itemizedlist>
 
@@ -388,21 +354,13 @@
     calculate new bytes for the provided Woven Class, these bytes can be set
     with the <xref
     linkend="org.osgi.framework.hooks.weaving.WovenClass.setBytes-byte---"
-<<<<<<< HEAD
     xrefstyle="hyperlink"/> method. This implies that ordering is relevant.
-=======
-    xrefstyle="hyperlink"/> method. This implies that ordering is relevant,
->>>>>>> d1fc5d72
     Weaving Hook services that are lower in ranking (called later) will weave
     any of the changes of higher ranking Weaving Hook services. Not all
     combinations of Weaving Hook services will therefore work as
     expected.</para>
 
-<<<<<<< HEAD
     <para>Weaving a class can create new dependencies that are unknown to the
-=======
-    <para>Weaving a class can create new dependencies that are unknown the
->>>>>>> d1fc5d72
     woven class. In the trace example, the entry and exit traces require
     access to the tracing subsystem, a dependency the original class did not
     have. The <code>WovenClass</code> object allows these extra imports to be
@@ -411,11 +369,7 @@
     <xref
     linkend="org.osgi.framework.hooks.weaving.WovenClass.getDynamicImports--"
     xrefstyle="hyperlink"/> method. This method returns a mutable list of
-<<<<<<< HEAD
     <code>String</code> during the <code>weave</code> method, the Weaving Hook
-=======
-    <code>String</code>during the <code>weave</code> method, the Weaving Hook
->>>>>>> d1fc5d72
     service can add new dynamic import package clauses to this list while the
     <code>weave</code> method is active. The syntax of the strings is defined
     by the DynamicImport-Package header, see <xref
@@ -768,7 +722,6 @@
         </listitem>
       </itemizedlist>
 
-<<<<<<< HEAD
       <para>In addition, a Weaving Hook must have Admin Permission with the
       <code>WEAVE</code> action to be able to use the methods on the
       <code>WovenClass</code> object that mutate the state like <xref
@@ -807,17 +760,6 @@
         </listitem>
       </itemizedlist>
     </section>
-=======
-    <para>In addition, a Weave Hook must have Admin Permission with the
-    <code>WEAVE</code> action to be able to use the methods on the
-    <code>WovenClass</code> object that mutate the state like <xref
-    linkend="org.osgi.framework.hooks.weaving.WovenClass.setBytes-byte---"
-    xrefstyle="hyperlink"/>, <xref
-    linkend="org.osgi.framework.hooks.weaving.WovenClass.getBytes--"
-    xrefstyle="hyperlink"/>, and <xref
-    linkend="org.osgi.framework.hooks.weaving.WovenClass.getDynamicImports--"
-    xrefstyle="hyperlink"/> when used to modify the imports.</para>
->>>>>>> d1fc5d72
   </section>
 
   <xi:include href="../../../generated/javadoc/docbook/org.osgi.framework.hooks.weaving.xml"/>
