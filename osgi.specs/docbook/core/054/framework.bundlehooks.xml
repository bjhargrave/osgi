--- conflicted
+++ resolved
@@ -191,11 +191,7 @@
     order to filter the events before they are delivered to any of the
     registered bundle listeners. The Handler can remove any
     <code>BundleContext</code> objects from the given shrinkable collection it
-<<<<<<< HEAD
-    wants shield from the event’s Bundle.</para>
-=======
     wants shield from the event's Bundle.</para>
->>>>>>> d1fc5d72
 
     <para>The <code>event</code> method must be called once for each Bundle
     Event, this includes Bundle Events that are generated when there are no
@@ -287,11 +283,7 @@
       <listitem>
         <para><xref
         linkend="org.osgi.framework.BundleContext.getBundle-String-"
-<<<<<<< HEAD
-        xrefstyle="hyperlink"/> – If the caller knows the name then it is not
-=======
         xrefstyle="hyperlink"/> - If the caller knows the name then it is not
->>>>>>> d1fc5d72
         necessary to hide the bundle.</para>
       </listitem>
     </itemizedlist>
@@ -380,11 +372,7 @@
       <listitem>
         <para><xref
         linkend="org.osgi.framework.hooks.bundle.CollisionHook.filterCollisions-int-Bundle-Collection-"
-<<<<<<< HEAD
-        xrefstyle="hyperlink"/> – An install or update operation is in
-=======
         xrefstyle="hyperlink"/> - An install or update operation is in
->>>>>>> d1fc5d72
         progress that will result in a possible bundle collision. The
         implementer of this method can optionally shrink the given collection
         of any collision candidates if it can decide that a collision cannot
