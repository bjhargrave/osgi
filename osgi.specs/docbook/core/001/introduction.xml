--- conflicted
+++ resolved
@@ -753,19 +753,11 @@
           installed.</para>
         </listitem>
 
-<<<<<<< HEAD
         <listitem>
           <para><xref linkend="service.url" xrefstyle="template:%n %t"/> is
           mandatory if the framework implementation system bundle exports the
           <xref linkend="org.osgi.service.url"/> package.</para>
         </listitem>
-=======
-      <listitem>
-        <para>Added the <xref linkend="framework.resource"/>. This generified
-        the framework's requirement-capability model. This affected the module
-        layer and the Wiring API.</para>
-      </listitem>
->>>>>>> d1fc5d72
 
         <listitem>
           <para><xref linkend="util.tracker" xrefstyle="template:%n %t"/> is
