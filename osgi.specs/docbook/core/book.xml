<?xml version="1.0" encoding="UTF-8"?>
<book revision="$Id$"
      status="draft" version="5" xml:id="core.book"
      xmlns="http://docbook.org/ns/docbook"
      xmlns:xlink="http://www.w3.org/1999/xlink"
      xmlns:xi="http://www.w3.org/2001/XInclude"
      xmlns:ns5="http://www.w3.org/2000/svg"
      xmlns:ns4="http://www.w3.org/1998/Math/MathML"
      xmlns:ns3="http://www.w3.org/1999/xhtml"
      xmlns:ns="http://docbook.org/ns/docbook">
  <info>
    <title>OSGi Core</title>

    <author>
      <orgname>The OSGi Alliance</orgname>
    </author>

<<<<<<< HEAD
    <releaseinfo>Release 6</releaseinfo>
=======
    <releaseinfo xml:id="core.book-release">Release 5</releaseinfo>
>>>>>>> 600da466

    <pubdate>June 2014</pubdate>

    <copyright>
      <year>2000, 2014</year>

      <holder>OSGi Alliance</holder>
    </copyright>
  </info>

  <xi:include href="../license/distribution.feedback.license.2.0.xml"/>

  <xi:include href="../license/osgi.specification.license.2.0.xml"/>

  <xi:include href="001/introduction.xml"/>

  <xi:include href="002/framework.security.xml"/>

  <xi:include href="003/framework.module.xml"/>

  <xi:include href="004/framework.lifecycle.xml"/>

  <xi:include href="005/framework.service.xml"/>

  <xi:include href="006/framework.resource.xml"/>

  <xi:include href="007/framework.wiring.xml"/>

  <xi:include href="008/framework.namespaces.xml"/>

  <xi:include href="009/framework.startlevel.xml"/>

  <xi:include href="010/framework.api.xml"/>

  <xi:include href="050/service.condpermadmin.xml"/>

  <xi:include href="051/service.permissionadmin.xml"/>

  <xi:include href="052/service.url.xml"/>

  <xi:include href="053/framework.resolverhooks.xml"/>

  <xi:include href="054/framework.bundlehooks.xml"/>

  <xi:include href="055/framework.servicehooks.xml"/>

  <xi:include href="056/framework.weavinghooks.xml"/>

  <xi:include href="../701/util.tracker.xml"/>
</book><|MERGE_RESOLUTION|>--- conflicted
+++ resolved
@@ -15,11 +15,7 @@
       <orgname>The OSGi Alliance</orgname>
     </author>
 
-<<<<<<< HEAD
-    <releaseinfo>Release 6</releaseinfo>
-=======
-    <releaseinfo xml:id="core.book-release">Release 5</releaseinfo>
->>>>>>> 600da466
+    <releaseinfo xml:id="core.book-release">Release 6</releaseinfo>
 
     <pubdate>June 2014</pubdate>
 
