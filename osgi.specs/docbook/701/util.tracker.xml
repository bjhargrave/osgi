<?xml version="1.0" encoding="utf-8"?>
<chapter label="701"
         revision="$Id$"
         version="5" xml:id="util.tracker"
         xmlns="http://docbook.org/ns/docbook"
         xmlns:xlink="http://www.w3.org/1999/xlink"
         xmlns:xi="http://www.w3.org/2001/XInclude"
         xmlns:ns5="http://www.w3.org/2000/svg"
         xmlns:ns4="http://www.w3.org/1998/Math/MathML"
         xmlns:ns3="http://www.w3.org/1999/xhtml"
         xmlns:ns="http://docbook.org/ns/docbook">
  <title>Tracker Specification</title>

  <info>
    <releaseinfo><xref endterm="org.osgi.util.tracker-version"
    linkend="org.osgi.util.tracker"/></releaseinfo>
  </info>

  <section>
    <title>Introduction</title>

    <para xml:id="i1708332">The Framework provides a powerful and very dynamic
    programming environment: Bundles are installed, started, stopped, updated,
    and uninstalled without shutting down the Framework. Dependencies between
    bundles are monitored by the Framework, but bundles
    <emphasis>must</emphasis> cooperate in handling these dependencies
    correctly. Two important <emphasis>dynamic</emphasis> aspects of the
    Framework are the service registry and the set of installed
    bundles.</para>

    <para xml:id="i1708335">Bundle developers must be careful not to use
    service objects that have been unregistered and are therefore stale. The
    dynamic nature of the Framework service registry makes it necessary to
    track the service objects as they are registered and unregistered to
    prevent problems. It is easy to overlook race conditions or boundary
    conditions that will lead to random errors. Similar problems exist when
    tracking the set of installed bundles and their state.</para>

    <para xml:id="i1718746">This specification defines two utility classes,
    <code>ServiceTracker</code> and <code>BundleTracker</code>, that make
    tracking services and bundles easier. A <code>ServiceTracker</code> class
    can be customized by implementing the
    <code>ServiceTrackerCustomizer</code> interface or by sub-classing the
    <code>ServiceTracker</code> class. Similarly, a <code>BundleTracker</code>
    class can be customized by sub-classing or implementing the
    <code>BundleTrackerCustomizer</code> interface.</para>

    <para>These utility classes significantly reduce the complexity of
    tracking services in the service registry and the set of installed
    bundles.</para>

    <section>
      <title>Essentials</title>

      <itemizedlist>
        <listitem>
          <para><emphasis>Simplify</emphasis> - Make it simple to tracking
          services or bundles.</para>
        </listitem>

        <listitem>
          <para><emphasis>Customizable</emphasis> - Allow a default
          implementation to be customized so that bundle developers can start
          simply and later extend the implementation to meet their
          needs.</para>
        </listitem>

        <listitem>
          <para><emphasis>Small</emphasis> - Every Framework implementation
          should have this utility implemented. It should therefore be very
          small because some Framework implementations target minimal OSGi
          frameworks.</para>
        </listitem>

        <listitem>
          <para><emphasis>Services</emphasis> - Track a set of services,
          optionally filtered, or track a single service.</para>
        </listitem>

        <listitem>
          <para><emphasis>Bundles</emphasis> - Track bundles based on their
          state.</para>
        </listitem>

        <listitem>
          <para><emphasis>Cleanup</emphasis> - Properly clean up when tracking
          is no longer necessary</para>
        </listitem>

        <listitem>
          <para><emphasis>Generified</emphasis> - Generics are used to promote
          type safety.</para>
        </listitem>
      </itemizedlist>
    </section>

    <section>
      <title>Operation</title>

      <para>The fundamental tasks of a tracker are:</para>

      <itemizedlist>
        <listitem>
          <para>To create an initial list of <emphasis>targets</emphasis>
          (service or bundle).</para>
        </listitem>

        <listitem>
          <para>To listen to the appropriate events so that the targets are
          properly tracked.</para>
        </listitem>

        <listitem>
          <para>To allow the client to customize the tracking process through
          programmatic selection of the services/bundles to be tracked, as
          well as to perform client code when a service/bundle is added or
          removed.</para>
        </listitem>
      </itemizedlist>

      <para>A <code>ServiceTracker</code> object is populated with a set of
      services that match given search criteria, and then listens to
      <code>ServiceEvent</code> objects which correspond to those services. A
      Bundle Tracker is populated with the set of installed bundles and then
      listens to <code>BundleEvent</code> objects to notify the customizer of
      changes in the state of the bundles.</para>
    </section>

    <section>
      <title>Entities</title>

      <figure>
        <title>Class diagram of org.osgi.util.tracker</title>

        <mediaobject>
          <imageobject>
            <imagedata align="center" contentdepth="1.227in"
                       contentwidth="7.000in" fileref="tracker-classes.svg"/>
          </imageobject>
        </mediaobject>
      </figure>
    </section>
  </section>

  <section>
    <title>Tracking</title>

    <para>The OSGi Framework is a dynamic multi-threaded environment. In such
    an environments callbacks can occur on different threads at the same time.
    This dynamism causes many complexities. One of the surprisingly hard
    aspects of this environment is to reliably track services and bundles
    (called <emphasis>targets</emphasis> from now on).</para>

    <para>The complexity is caused by the fact that the
    <code>BundleListener</code> and <code>ServiceListener</code> interfaces
    are only providing access to the <emphasis>changed</emphasis> state, not
    to the existing state when the listener is registered. This leaves the
    programmer with the problem to merge the set of existing targets with the
    changes to the state as signified by the events, without unwantedly
    duplicating a target or missing a remove event that would leave a target
    in the tracked map while it is in reality gone. These problems are caused
    by the multi-threaded nature of OSGi.</para>

    <para>The problem is illustrated with the following (quite popular)
    code:</para>

    <programlisting>// Bad Example! Do not do this!
Bundle[] bundles = context.getBundles();
for ( Bundle bundle : bundles ) {
    map.put(bundle.getLocation(), bundle );
}

context.addBundleListener( new BundleListener() {
    public void bundleChanged(BundleEvent event) {
        Bundle bundle = event.getBundle();
        switch(event.getType()) {
        case BundleEvent.INSTALLED:
            map.put(bundle.getLocation(), bundle );
            break;

        case BundleEvent.UNINSTALLED:
            map.remove(bundle.getLocation());
            break;

        default:
            // ignore
        }
    }
});</programlisting>

    <para>Assume the code runs the first part, getting the existing targets.
    If during this time a targets state changes, for example bundle is
    installed or uninstalled, then the event is missed and the map will miss a
    bundle or it will contain a bundle that is already gone. An easy solution
    seems to be to first register the listener and then get the existing
    targets. This solves the earlier problem but will be introduce other
    problems. In this case, an uninstall event can occur before the bundle has
    been discovered.</para>

    <para>Proper locking can alleviate the problem but it turns out that this
    easily create solutions that are very prone to deadlocks. Solving this
    tracking problem is surprisingly hard. For this reason, the OSGi
    specifications contain a <emphasis>bundle tracker</emphasis> and a
    <emphasis>service tracker</emphasis> that are properly implemented. These
    classes significantly reduce the complexity of the dynamics in an OSGi
    framework.</para>

    <section>
      <title>Usage</title>

      <para>Trackers can be used with the following patterns:</para>

      <itemizedlist>
        <listitem>
          <para><emphasis>As-is</emphasis> - Each tracker can be used without
          further customizing. A tracker actively tracks a map of targets and
          this map can be consulted with a number of methods when the
          information is needed. This is especially useful for the Service
          Tracker because it provides convenience methods to wait for services
          to arrive.</para>
        </listitem>

        <listitem>
          <para><emphasis>Callback object</emphasis> - Each tracker provides a
          call back interface that can be implemented by the client
          code.</para>
        </listitem>

        <listitem>
          <para><emphasis>Sub-classing</emphasis> - The trackers are designed
          to be sub-classed. Sub-classes have access to the bundle context and
          only have to override the callback methods they need.</para>
        </listitem>
      </itemizedlist>
    </section>

    <section>
      <title>General API</title>

      <para>A tracker hides the mechanisms in the way the targets are stored
      and evented. From a high level, a tracker maintains a
      <emphasis>map</emphasis> of targets to <emphasis>wrapper</emphasis>
      objects. The wrapper object can be defined by the client, though the
      Bundle Tracker uses the <code>Bundle</code> object and the Service
      Tracker uses the service object as default wrapper. The tracker notifies
      the client of any changes in the state of the target.</para>

      <para>A tracker must be constructed with a Bundle Context. This context
      is used to register listeners and obtain the initial list of targets
      during the call to the <code>open</code> method. At the end of the life
      of a tracker it must be closed to release any remaining objects. It is
      advised to properly close all trackers in the bundle activator's stop
      method.</para>

      <para>A tracker provides a uniform callback interface, which has 3
      different methods.</para>

      <itemizedlist>
        <listitem>
          <para><emphasis>Adding</emphasis> - Provide a new object, obtained
          from the store or from an event and return the wrapper or a related
          object. The adding method can decide not to track the target by
          returning a <code>null</code> object. When null is returned, no
          modified or remove methods are further called. However, it is
          possible that the adding method is called again for the same
          target.</para>
        </listitem>

        <listitem>
          <para><emphasis>Modified</emphasis> -The target is modified. For
          example, the service properties have changed or the bundle has
          changed state. This callback provides a mechanism for the client to
          update its internal structures. The callback provides the wrapper
          object.</para>
        </listitem>

        <listitem>
          <para><emphasis>Removing</emphasis> - The target is no longer
          tracked. This callback is provided the wrapper object returned from
          the adding method. This allows for simplified cleanup if the client
          maintains state about the target.</para>
        </listitem>
      </itemizedlist>

      <para>Each tracker is associated with a callback interface, which it
      implements itself. That is, a Service Tracker implements the
      <code>ServiceTrackerCustomizer</code> interface. By implementing this
      customizer, the tracker can also be sub-classed, this can be quite
      useful in many cases. Sub-classing can override only one or two of the
      methods instead of having to implement all methods. When overriding the
      callback methods, it must be ensured that the wrapper object is treated
      accordingly to the base implementation in all methods. For example, the
      Service Tracker's default implementation for the adding method checks
      out the service and therefore the remove method must unget this same
      service. Changing the wrapper object type to something else can
      therefore clash with the default implementations.</para>

      <para>Trackers can provide all the objects that are tracked, return the
      mapped wrapper from the target, and deliver the number of tracked
      targets.</para>
    </section>

    <section>
      <title>Tracking Count</title>

      <para>The tracker also maintains a count that is updated each time that
      an object is added, modified, or removed, that is any change to the
      implied map. This tracking count makes it straightforward to verify that
      a tracker has changed; just store the tracking count and compare it
      later to see if it has changed.</para>
    </section>

    <section>
      <title>Multi Threading</title>

      <para>The dynamic environment of OSGi requires that tracker are thread
      safe. However, the tracker closely interacts with the client through a
      callback interface. The tracker implementation must provide the
      following guarantees:</para>

      <itemizedlist>
        <listitem>
          <para>The tracker code calling a callback must not hold any
          locks</para>
        </listitem>
      </itemizedlist>

      <para>Clients must be aware that their callbacks are reentrant though
      the tracker implementations guarantee that the add/modified/remove
      methods can only called in this order for a specific target. A tracker
      must not call these methods out of order.</para>
    </section>

    <section>
      <title>Synchronous</title>

      <para>Trackers use <emphasis>synchronous</emphasis> listeners; the
      callbacks are called on the same thread as that of the initiating event.
      Care should be taken to not linger in the callback and perform
      non-trivial work. Callbacks should return immediately and move
      substantial work to other threads.</para>
    </section>
  </section>

  <section>
    <title>Service Tracker</title>

    <para>The purpose of a Service Tracker is to track <emphasis>service
    references</emphasis>, that is, the target is the
    <code>ServiceReference</code> object. The Service Tracker uses generics to
    provide a type safe interface. It has two type arguments:</para>

    <itemizedlist>
      <listitem>
        <para><code>S</code> - The service type.</para>
      </listitem>

      <listitem>
        <para><code>T</code> - The type used by the program. <code>T</code>
        can differ from S if the program creates a wrapper around the service
        object, a common pattern.</para>
      </listitem>
    </itemizedlist>

    <para xml:id="i1582460">The <code>ServiceTracker</code> interface defines
    three constructors to create <code>ServiceTracker</code> objects, each
    providing different search criteria:</para>

    <itemizedlist>
      <listitem>
        <para><xref
        linkend="org.osgi.util.tracker.ServiceTracker.ServiceTracker-BundleContext-String-ServiceTrackerCustomizer-"
<<<<<<< HEAD
        xrefstyle="hyperlink"/> – This constructor takes a service interface
=======
        xrefstyle="hyperlink"/> - This constructor takes a service interface
>>>>>>> d1fc5d72
        name as the search criterion. The <code>ServiceTracker</code> object
        must then track all services that are registered under the specified
        service interface name.</para>
      </listitem>

      <listitem>
        <para><xref
        linkend="org.osgi.util.tracker.ServiceTracker.ServiceTracker-BundleContext-Filter-ServiceTrackerCustomizer-"
<<<<<<< HEAD
        xrefstyle="hyperlink"/> – This constructor uses a <code>Filter</code>
=======
        xrefstyle="hyperlink"/> - This constructor uses a <code>Filter</code>
>>>>>>> d1fc5d72
        object to specify the services to be tracked. The
        <code>ServiceTracker</code> must then track all services that match
        the specified filter.</para>
      </listitem>

      <listitem xml:id="i1582462">
        <para><xref
        linkend="org.osgi.util.tracker.ServiceTracker.ServiceTracker-BundleContext-ServiceReference-ServiceTrackerCustomizer-"
<<<<<<< HEAD
        xrefstyle="hyperlink"/> – This constructor takes a
=======
        xrefstyle="hyperlink"/> - This constructor takes a
>>>>>>> d1fc5d72
        <code>ServiceReference</code> object as the search criterion. The
        <code>ServiceTracker</code> must then track only the service that
        corresponds to the specified <code>ServiceReference</code>. Using this
        constructor, no more than one service must ever be tracked, because a
        <code>ServiceReference</code> refers to a specific service.</para>
      </listitem>

      <listitem>
        <para><xref
        linkend="org.osgi.util.tracker.ServiceTracker.ServiceTracker-BundleContext-Class-ServiceTrackerCustomizer-"
<<<<<<< HEAD
        xrefstyle="hyperlink"/> – This constructor takes a class as argument.
=======
        xrefstyle="hyperlink"/> - This constructor takes a class as argument.
>>>>>>> d1fc5d72
        The tracker must only track services registered with this name. This
        is in general the most convenient way to use the Service
        Tracker.</para>
      </listitem>
    </itemizedlist>

    <para>Each of the <code>ServiceTracker</code> constructors takes a
    <code>BundleContext</code> object as a parameter. This
    <code>BundleContext</code> object must be used by a
    <code>ServiceTracker</code> object to track, get, and unget
    services.</para>

    <para>A new <code>ServiceTracker</code> object must not begin tracking
    services until its <code>open</code> method is called. There are 2
    versions of the open method:</para>

    <itemizedlist>
      <listitem>
        <para><xref linkend="org.osgi.util.tracker.ServiceTracker.open--"
<<<<<<< HEAD
        xrefstyle="hyperlink"/> – This method is identical to
=======
        xrefstyle="hyperlink"/> - This method is identical to
>>>>>>> d1fc5d72
        <code>open(false)</code>. It is provided for backward compatibility
        reasons.</para>
      </listitem>

      <listitem>
        <para><xref
        linkend="org.osgi.util.tracker.ServiceTracker.open-boolean-"
<<<<<<< HEAD
        xrefstyle="hyperlink"/> – The tracker must start tracking the services
=======
        xrefstyle="hyperlink"/> - The tracker must start tracking the services
>>>>>>> d1fc5d72
        as were specified in its constructor. If the boolean parameter is
        <code>true</code>, it must track all services, regardless if they are
        compatible with the bundle that created the Service Tracker or not.
        See <xref
        linkend="framework.service.multipleversionexportconsiderations"/> for
        a description of the compatibility issues when multiple variations of
        the same package can exist. If the parameter is <code>false</code>,
        the Service Tracker must only track compatible versions.</para>
      </listitem>
    </itemizedlist>

    <section>
      <title>Using a Service Tracker</title>

      <para>Once a <code>ServiceTracker</code> object is opened, it begins
      tracking services immediately. A number of methods are available to the
      bundle developer to monitor the services that are being tracked,
      including the ones that are in the service registry at that time. The
      <code>ServiceTracker</code> class defines these methods:</para>

      <itemizedlist>
        <listitem>
          <para><xref
          linkend="org.osgi.util.tracker.ServiceTracker.getService--"
<<<<<<< HEAD
          xrefstyle="hyperlink"/> – Returns one of the services being tracked
=======
          xrefstyle="hyperlink"/> - Returns one of the services being tracked
>>>>>>> d1fc5d72
          or <code>null</code> if there are no active services being
          tracked.</para>
        </listitem>

        <listitem>
          <para><xref
          linkend="org.osgi.util.tracker.ServiceTracker.getServices--"
<<<<<<< HEAD
          xrefstyle="hyperlink"/> – Returns an array of all the tracked
=======
          xrefstyle="hyperlink"/> - Returns an array of all the tracked
>>>>>>> d1fc5d72
          services. The number of tracked services is returned by the
          <code>size</code> method.</para>
        </listitem>

        <listitem>
          <para><xref
          linkend="org.osgi.util.tracker.ServiceTracker.getServices-T---"
<<<<<<< HEAD
          xrefstyle="hyperlink"/> – Like <xref
=======
          xrefstyle="hyperlink"/> - Like <xref
>>>>>>> d1fc5d72
          linkend="org.osgi.util.tracker.ServiceTracker.getServices--"
          xrefstyle="hyperlink"/> but provides a convenient way to get these
          services into a correctly typed array.</para>
        </listitem>

        <listitem>
          <para><xref
          linkend="org.osgi.util.tracker.ServiceTracker.getServiceReference--"
<<<<<<< HEAD
          xrefstyle="hyperlink"/> – Returns a <code>ServiceReference</code>
          object for one of the services being tracked. The service object for
          this service may be returned by calling the
          <code>ServiceTracker</code> object’s <code>getService()</code>
=======
          xrefstyle="hyperlink"/> - Returns a <code>ServiceReference</code>
          object for one of the services being tracked. The service object for
          this service may be returned by calling the
          <code>ServiceTracker</code> object's <code>getService()</code>
>>>>>>> d1fc5d72
          method.</para>
        </listitem>

        <listitem>
          <para><xref
          linkend="org.osgi.util.tracker.ServiceTracker.getServiceReferences--"
<<<<<<< HEAD
          xrefstyle="hyperlink"/> – Returns a list of the
          <code>ServiceReference</code> objects for services being tracked.
          The service object for a specific tracked service may be returned by
          calling the <code>ServiceTracker</code> object’s
=======
          xrefstyle="hyperlink"/> - Returns a list of the
          <code>ServiceReference</code> objects for services being tracked.
          The service object for a specific tracked service may be returned by
          calling the <code>ServiceTracker</code> object's
>>>>>>> d1fc5d72
          <code>getService(ServiceReference)</code> method.</para>
        </listitem>

        <listitem>
          <para><xref
          linkend="org.osgi.util.tracker.ServiceTracker.waitForService-long-"
<<<<<<< HEAD
          xrefstyle="hyperlink"/> – Allows the caller to wait until at least
=======
          xrefstyle="hyperlink"/> - Allows the caller to wait until at least
>>>>>>> d1fc5d72
          one instance of a service is tracked or until the time-out expires.
          If the time-out is zero, the caller must wait until at least one
          instance of a service is tracked. <code>waitForService</code> must
          not used within the <code>BundleActivator</code> methods, as these
          methods are expected to complete in a short period of time. A
          Framework could wait for the start method to complete before
          starting the bundle that registers the service for which the caller
          is waiting, creating a deadlock situation.</para>
        </listitem>

        <listitem>
          <para><xref
          linkend="org.osgi.util.tracker.ServiceTracker.remove-ServiceReference-"
<<<<<<< HEAD
          xrefstyle="hyperlink"/> – This method may be used to remove a
=======
          xrefstyle="hyperlink"/> - This method may be used to remove a
>>>>>>> d1fc5d72
          specific service from being tracked by the
          <code>ServiceTracker</code> object, causing
          <code>removedService</code> to be called for that service.</para>
        </listitem>

        <listitem>
          <para><xref linkend="org.osgi.util.tracker.ServiceTracker.close--"
<<<<<<< HEAD
          xrefstyle="hyperlink"/> – This method must remove all services being
=======
          xrefstyle="hyperlink"/> - This method must remove all services being
>>>>>>> d1fc5d72
          tracked by the <code>ServiceTracker</code> object, causing
          <code>removedService</code> to be called for all tracked
          services.</para>
        </listitem>

        <listitem xml:id="i1582472">
          <para><xref
          linkend="org.osgi.util.tracker.ServiceTracker.getTrackingCount--"
<<<<<<< HEAD
          xrefstyle="hyperlink"/> – A Service Tracker can have services added,
=======
          xrefstyle="hyperlink"/> - A Service Tracker can have services added,
>>>>>>> d1fc5d72
          modified, or removed at any moment in time. The
          <code>getTrackingCount</code> method is intended to efficiently
          detect changes in a Service Tracker. Every time the Service Tracker
          is changed, it must increase the tracking count.</para>
        </listitem>

        <listitem>
          <para><xref linkend="org.osgi.util.tracker.ServiceTracker.isEmpty--"
<<<<<<< HEAD
          xrefstyle="hyperlink"/> – To detect that the tracker has no tracked
=======
          xrefstyle="hyperlink"/> - To detect that the tracker has no tracked
>>>>>>> d1fc5d72
          services.</para>
        </listitem>

        <listitem>
          <para><xref
          linkend="org.osgi.util.tracker.ServiceTracker.getTracked--"
<<<<<<< HEAD
          xrefstyle="hyperlink"/> – Return the tracked objects.</para>
=======
          xrefstyle="hyperlink"/> - Return the tracked objects.</para>
>>>>>>> d1fc5d72
        </listitem>
      </itemizedlist>
    </section>

    <section>
      <title>Customizing the Service Tracker class</title>

      <para>The behavior of the <code>ServiceTracker</code> class can be
      customized either by providing a <code>ServiceTrackerCustomizer</code>
      object, implementing the desired behavior when the
      <code>ServiceTracker</code> object is constructed, or by sub-classing
      the <code>ServiceTracker</code> class and overriding the
      <code>ServiceTrackerCustomizer</code> methods.</para>

      <para>The <code>ServiceTrackerCustomizer</code> interface defines these
      methods:</para>

      <itemizedlist>
        <listitem>
          <para><xref
          linkend="org.osgi.util.tracker.ServiceTrackerCustomizer.addingService-ServiceReference-"
<<<<<<< HEAD
          xrefstyle="hyperlink"/> – Called whenever a service is being added
=======
          xrefstyle="hyperlink"/> - Called whenever a service is being added
>>>>>>> d1fc5d72
          to the <code>ServiceTracker</code> object.</para>
        </listitem>

        <listitem>
          <para><xref
          linkend="org.osgi.util.tracker.ServiceTrackerCustomizer.modifiedService-ServiceReference-T-"
<<<<<<< HEAD
          xrefstyle="hyperlink"/> – Called whenever a tracked service is
=======
          xrefstyle="hyperlink"/> - Called whenever a tracked service is
>>>>>>> d1fc5d72
          modified.</para>
        </listitem>

        <listitem>
          <para><xref
          linkend="org.osgi.util.tracker.ServiceTrackerCustomizer.removedService-ServiceReference-T-"
<<<<<<< HEAD
          xrefstyle="hyperlink"/> – Called whenever a tracked service is
=======
          xrefstyle="hyperlink"/> - Called whenever a tracked service is
>>>>>>> d1fc5d72
          removed from the <code>ServiceTracker</code> object.</para>
        </listitem>
      </itemizedlist>

      <para>When a service is being added to the <code>ServiceTracker</code>
      object or when a tracked service is modified or removed from the
      <code>ServiceTracker</code> object, it must call
      <code>addingService</code>, <code>modifiedService</code>, or
      <code>removedService</code>, respectively, on the
      <code>ServiceTrackerCustomizer</code> object (if specified when the
      <code>ServiceTracker</code> object was created); otherwise it must call
      these methods on itself.</para>

      <para>A bundle developer may customize the action when a service is
      tracked. Another reason for customizing the <code>ServiceTracker</code>
      class is to programmatically select which services are tracked. A filter
      may not sufficiently specify the services that the bundle developer is
      interested in tracking. By implementing <code>addingService</code>, the
      bundle developer can use additional runtime information to determine if
      the service should be tracked. If <code>null</code> is returned by the
      <code>addingService</code> method, the service must not be
      tracked.</para>

      <para>Finally, the bundle developer can return a specialized object from
      <code>addingService</code> that differs from the service object. This
      specialized object could contain the service object and any associated
      information. This returned object is then tracked instead of the service
      object. When the <code>removedService</code> method is called, the
      object that is passed along with the <code>ServiceReference</code>
      object is the one that was returned from the earlier call to the
      <code>addingService</code> method.</para>
    </section>

    <section>
      <title>Customizing Example</title>

      <para>An example of customizing the action taken when a service is
      tracked might be registering a <code>MyServlet</code> object with each
      Http Service that is tracked. This customization could be done by
      sub-classing the <code>ServiceTracker</code> class and overriding the
      <code>addingService</code> and <code>removedService</code> methods as
      follows:</para>

      <programlisting>new ServiceTracker&lt;HttpService,MyServlet&gt;(context,HttpService.class,null){
  public MyServlet addingService( ServiceReference&lt;HttpService&gt;reference) {
     HttpService svc = context.getService(reference);
     MyServlet ms = new MyServlet(scv);   return ms;
  }
  public void removedService( ServiceReference&lt;HttpService&gt;reference,
     MyServlet ms) {
     ms.close();
     context.ungetService(reference);
  }
}</programlisting>

      <para>In this example, the service type is the <code>HttpService</code>
      class and the wrapper type is the servlet.</para>
    </section>
  </section>

  <section>
    <title>Bundle Tracker</title>

    <para>The purpose of the Bundle Tracker is to simplify tracking bundles. A
    popular example where bundles need to be tracked is the
    <emphasis>extender</emphasis> pattern. An extender uses information in
    other bundles to provide its function. For example, a Declarative Services
    implementation reads the component XML file from the bundle to learn of
    the presence of any components in that bundle.</para>

    <para>There are, however, other places where it is necessary to track
    bundles. The Bundle Tracker significantly simplifies this task.</para>

    <section>
      <title>Bundle States</title>

      <para>The state diagram of a Bundle is significantly more complex than
      that of a service. However, the interface is simpler because there is
      only a need to specify for which states the bundle tracker should track
      a service.</para>

      <para>Bundle states are defined as a bit in an integer, allowing the
      specifications of multiple states by setting multiple bits. The Bundle
      Tracker therefore uses a <emphasis>bit mask</emphasis> to specify which
      states are of interest. For example, if a client is interested in active
      and resolved bundles, it is possible to specify the <code>Bundle</code>
      <code>ACTIVE | RESOLVED | STARTING</code> states in the mask.</para>

      <para>The Bundle Tracker tracks bundles whose state matches the mask.
      That is, when a bundle is not tracked it adds that bundle to the tracked
      map when its state matches the mask. If the bundle reaches a new state
      that is not listed in the mask, the bundle will be removed from the
      tracked map. If the state changes but the bundle should still be
      tracked, then the bundle is considered to be modified.</para>
    </section>

    <section>
      <title>Constructor</title>

      <para>The <code>BundleTracker</code> interface defines the following
      constructors to create <code>BundleTracker</code> objects:</para>

      <itemizedlist>
        <listitem>
          <para><xref
          linkend="org.osgi.util.tracker.BundleTracker.BundleTracker-BundleContext-int-BundleTrackerCustomizer-"
<<<<<<< HEAD
          xrefstyle="hyperlink"/> – Create a Bundle Tracker that tracks the
=======
          xrefstyle="hyperlink"/> - Create a Bundle Tracker that tracks the
>>>>>>> d1fc5d72
          bundles which state is listed in the mask. The customizer may be
          <code>null</code>, in that case the callbacks can be implemented in
          a subclass.</para>
        </listitem>
      </itemizedlist>

      <para>A new <code>BundleTracker</code> object must not begin tracking
      services until its <code>open</code> method is called.</para>

      <itemizedlist>
        <listitem>
          <para><xref linkend="org.osgi.util.tracker.BundleTracker.open--"
<<<<<<< HEAD
          xrefstyle="hyperlink"/> – Start tracking the bundles, callbacks can
=======
          xrefstyle="hyperlink"/> - Start tracking the bundles, callbacks can
>>>>>>> d1fc5d72
          occur before this method is called.</para>
        </listitem>
      </itemizedlist>
    </section>

    <section>
      <title>Using a Bundle Tracker</title>

      <para>Once a <code>BundleTracker</code> object is opened, it begins
      tracking bundles immediately. A number of methods are available to the
      bundle developer to monitor the bundles that are being tracked. The
      <code>BundleTracker</code> class defines the following methods:</para>

      <itemizedlist>
        <listitem>
          <para><xref
          linkend="org.osgi.util.tracker.BundleTracker.getBundles--"
<<<<<<< HEAD
          xrefstyle="hyperlink"/> – Returns an array of all the tracked
=======
          xrefstyle="hyperlink"/> - Returns an array of all the tracked
>>>>>>> d1fc5d72
          bundles.</para>
        </listitem>

        <listitem>
          <para><xref
          linkend="org.osgi.util.tracker.BundleTracker.getObject-Bundle-"
<<<<<<< HEAD
          xrefstyle="hyperlink"/> – Returns the wrapper object that was
=======
          xrefstyle="hyperlink"/> - Returns the wrapper object that was
>>>>>>> d1fc5d72
          returned from the <code>addingBundle</code> method.</para>
        </listitem>

        <listitem>
          <para><xref
          linkend="org.osgi.util.tracker.BundleTracker.remove-Bundle-"
<<<<<<< HEAD
          xrefstyle="hyperlink"/> – Removes the bundle from the tracked
=======
          xrefstyle="hyperlink"/> - Removes the bundle from the tracked
>>>>>>> d1fc5d72
          bundles. The <code>removedBundle</code> method is called when the
          bundle is not in the tracked map.</para>
        </listitem>

        <listitem>
          <para><xref linkend="org.osgi.util.tracker.BundleTracker.size--"
<<<<<<< HEAD
          xrefstyle="hyperlink"/> – Returns the number of bundles being
=======
          xrefstyle="hyperlink"/> - Returns the number of bundles being
>>>>>>> d1fc5d72
          tracked.</para>
        </listitem>

        <listitem>
          <para><xref
          linkend="org.osgi.util.tracker.BundleTracker.getTrackingCount--"
<<<<<<< HEAD
          xrefstyle="hyperlink"/> – A Bundle Tracker can have bundles added,
=======
          xrefstyle="hyperlink"/> - A Bundle Tracker can have bundles added,
>>>>>>> d1fc5d72
          modified, or removed at any moment in time. The
          <code>getTrackingCount</code> method is intended to efficiently
          detect changes in a Bundle Tracker. Every time the Bundle Tracker is
          changed, it must increase the tracking count.</para>
        </listitem>

        <listitem>
          <para><xref linkend="org.osgi.util.tracker.BundleTracker.isEmpty--"
<<<<<<< HEAD
          xrefstyle="hyperlink"/> – To detect that the tracker has no tracked
=======
          xrefstyle="hyperlink"/> - To detect that the tracker has no tracked
>>>>>>> d1fc5d72
          bundles.</para>
        </listitem>

        <listitem>
          <para><xref
          linkend="org.osgi.util.tracker.BundleTracker.getTracked--"
<<<<<<< HEAD
          xrefstyle="hyperlink"/> – Return the tracked objects.</para>
=======
          xrefstyle="hyperlink"/> - Return the tracked objects.</para>
>>>>>>> d1fc5d72
        </listitem>
      </itemizedlist>
    </section>

    <section>
      <title>Customizing the Bundle Tracker class</title>

      <para>The behavior of the <code>BundleTracker</code> class can be
      customized either by providing a <code>BundleTrackerCustomizer</code>
      object when the <code>BundleTracker</code> object is constructed, or by
      sub-classing the <code>BundleTracker</code> class and overriding the
      <code>BundleTrackerCustomizer</code> methods on the
      <code>BundleTracker</code> class.</para>

      <para>The <code>BundleTrackerCustomizer</code> interface defines these
      methods:</para>

      <itemizedlist>
        <listitem>
          <para><xref
          linkend="org.osgi.util.tracker.BundleTrackerCustomizer.addingBundle-Bundle-BundleEvent-"
<<<<<<< HEAD
          xrefstyle="hyperlink"/> – Called whenever a bundle is being added to
=======
          xrefstyle="hyperlink"/> - Called whenever a bundle is being added to
>>>>>>> d1fc5d72
          the <code>BundleTracker</code> object. This method should return a
          wrapper object, which can be the <code>Bundle</code> object itself.
          If <code>null</code> is returned, the Bundle must not be further
          tracked.</para>
        </listitem>

        <listitem>
          <para><xref
          linkend="org.osgi.util.tracker.BundleTrackerCustomizer.modifiedBundle-Bundle-BundleEvent-T-"
<<<<<<< HEAD
          xrefstyle="hyperlink"/> – Called whenever a tracked bundle is
=======
          xrefstyle="hyperlink"/> - Called whenever a tracked bundle is
>>>>>>> d1fc5d72
          modified. The object that is passed is the object returned from the
          <code>addingBundle</code> method, the wrapper object.</para>
        </listitem>

        <listitem>
          <para><xref
          linkend="org.osgi.util.tracker.BundleTrackerCustomizer.removedBundle-Bundle-BundleEvent-T-"
<<<<<<< HEAD
          xrefstyle="hyperlink"/> – Called whenever a tracked bundle is
=======
          xrefstyle="hyperlink"/> - Called whenever a tracked bundle is
>>>>>>> d1fc5d72
          removed from the <code>BundleTracker</code> object. The passed
          object is the wrapper returned from the <code>addingBundle</code>
          method.</para>
        </listitem>
      </itemizedlist>

      <para>The <code>BundleEvent</code> object in the previous methods can be
      <code>null</code>.</para>

      <para>When a bundle is being added the OSGi Framework, or when a tracked
      bundle is modified or uninstalled from the OSGi Framework, the Bundle
      Tracker must call <code>addingBundle</code>,
      <code>modifiedBundle</code>, or <code>removedBundle</code>,
      respectively, on the <code>BundleTrackerCustomizer</code> object (if
      specified when the <code>BundleTracker</code> object was created);
      otherwise it must call these methods on itself, allowing them to be
      overridden in a subclass.</para>

      <para>The bundle developer can return a specialized object from
      <code>addingBundle</code> that differs from the <code>Bundle</code>
      object. This wrapper object could contain the <code>Bundle</code> object
      and any associated client specific information. This returned object is
      then used as the wrapper instead of the <code>Bundle</code> object. When
      the <code>removedBundle</code> method is called, the wrapper is passed
      as an argument.</para>
    </section>

    <section>
      <title>Extender Model</title>

      <para>The Bundle Tracker allows the implementation of extenders with
      surprisingly little effort. The following example checks a manifest
      header (Http-Mapper) in all active bundles to see if the bundle has
      resources that need to be mapped to the HTTP service. This extender
      enables bundles that have no code, just content.</para>

      <para>This example is implemented with a
      <code>BundleTrackerCustomizer</code> implementation, though sub-classing
      the <code>BundleTracker</code> class is slightly simpler because the
      open/close methods would be inherited, the tracker field is not
      necessary and it is not necessary to provide a dummy implementation of
      <code>modifiedBundle</code> method. However, the Service Tracker example
      already showed how to use inheritance.</para>

      <para>The Extender class must implement the customizer and declare
      fields for the Http Service and a Bundle Tracker.</para>

      <programlisting>public class Extender implements BundleTrackerCustomizer&lt;ExtenderContext&gt;{
    final HttpService                    http;
    final BundleTracker&lt;ExtenderContext&gt; tracker;</programlisting>

      <para>It is necessary to parse the Http-Mapper header. Regular
      expression allow this to be done very concise.</para>

      <programlisting>final static Pattern     HTTPMAPPER = 
    Pattern.compile(
        "\\s*([-/\\w.]+)\\s*=\\s*([-/\\w.]+)\\s*");</programlisting>

      <para>The Bundle Tracker requires a specialized constructor. This
      example only works for <emphasis>active</emphasis> bundles. This implies
      that a bundle only provides contents when it is started, enabling an
      administrator to control the availability.</para>

      <programlisting>Extender(BundleContext context, HttpServicehttp) {
    tracker = new BundleTracker&lt;ExtenderContext&gt;(
        context,Bundle.ACTIVE, this );
    this.http = http;
}</programlisting>

      <para>The following method implements the callback from the Bundle
      Tracker when a new bundle is discovered. In this method a specialized
      <code>HttpContext</code> object is created that knows how to retrieve
      its resources from the bundle that was just discovered. This context is
      registered with the Http Service. If no header is found
      <code>null</code> is returned so that non-participating bundles are no
      longer tracked.</para>

      <programlisting>public ExtenderContext addingBundle(Bundlebundle, 
    BundleEvent event) {
    String header = bundle.getHeaders()
        .get("Http-Mapper") + "";
    Matcher match = HTTPMAPPER.matcher(header);
    if (match.matches()) {
        try {
            ExtenderContext wrapper = 
                new ExtenderContext(bundle, match.group(1));
            http.registerResources(
                match.group(1), // alias
                match.group(2), // resource path
                wrapper         // the http context
            );
            return wrapper;
        } catch (NamespaceException nspe) {
            // error is handled in the fall through
        }
    }
   System.err.println(
      "Invalid header for Http-Mapper: " + header);
   return null;
}</programlisting>

      <para>The <code>modifiedBundle</code> method does not have to be
      implemented because this example is not interested in state changes
      because the only state of interest is the <code>ACTIVE</code> state.
      Therefore, the remaining method left to implement is the
      <code>removedBundle</code> method. If the wrapper object is non-null
      then we need to unregister the alias to prevent collisions in the http
      namespace when the bundle is reinstalled or updated.</para>

      <programlisting>public void removedBundle(
    Bundle bundle, BundleEvent event, 
    ExtenderContext wrapper) {
        http.unregister(wrapper.alias);
}</programlisting>

      <para>The remaining methods would be unnecessary if the
      <code>Extender</code> class had extended the <code>BundleTracker</code>
      class. The <code>BundleTrackerCustomizer</code> interface requires a
      dummy implementation of the <code>modifiedBundle</code> method:</para>

      <programlisting>public void modifiedBundle(
    Bundle bundle, BundleEvent event, ExtenderContext object){
    // Nothing to do
}</programlisting>

      <para>It is usually not a good idea to start a tracker in a constructor
      because opening a service tracker will immediately cause a number of
      callbacks for the existing bundles. If the <code>Extender</code> class
      was sub-classed, then this could call back the uninitialized sub class
      methods. It is therefore better to separate the initialization from the
      opening. There is therefore a need for an <code>open</code> and
      <code>close</code> method.</para>

      <programlisting>    public void close() {
        tracker.close();
    }
    public void open() {
        tracker.open();
    }
}</programlisting>

      <para>The previous example uses an <code>HttpContext</code> subclass
      that can retrieve resources from the target bundle:</para>

      <programlisting>public class ExtenderContext implements HttpContext{
    final Bundle bundle;
    final String alias;

    ExtenderContext(Bundle bundle, String alias) {
        this.bundle = bundle;
        this.alias = alias;
    }
    public boolean handleSecurity(
        HttpServletRequest rq, HttpServletResponse rsp) {
        return true;
    }
    public String getMimeType(String name) {
        return null;
    }
    public URL getResource(String name) {
        return bundle.getResource(name);
    }
}</programlisting>
    </section>
  </section>

  <section>
    <title>Security</title>

    <para>A tracker contains a <code>BundleContext</code> instance variable
    that is accessible to the methods in a subclass. A
    <code>BundleContext</code> object should never be given to other bundles
    because it is a <emphasis>capability</emphasis>. The framework makes
    allocations based on the bundle context with respect to security and
    resource management.</para>

    <para>The tracker implementations do not have a method to get the
    <code>BundleContext</code> object, however, subclasses should be careful
    not to provide such a method if the tracker is given to other
    bundles.</para>

    <para>The services that are being tracked are available via a
    <code>ServiceTracker</code>. These services are dependent on the
    <code>BundleContext</code> as well. It is therefore necessary to do a
    careful security analysis when <code>ServiceTracker</code> objects are
    given to other bundles. The same counts for the Bundle Tracker. It is
    strongly advised to not pass trackers to other bundles.</para>

    <section>
      <title>Synchronous Bundle Listener</title>

      <para>The Bundle Tracker uses the synchronous bundle listener because it
      is impossible to provide some of the guarantees the Bundle Tracker
      provides without handling the events synchronously. Synchronous events
      can block the complete system, therefore Synchronous Bundle Listeners
      require <code>AdminPermission[*,LISTENER]</code>. The wildcard * can be
      replaced with a specifier for the bundles that should be visible to the
      Bundle Tracker. See <xref
      linkend="framework.lifecycle.adminpermission"/> for more
      information.</para>

      <para>Code that calls the <code>open</code> and <code>close</code>
      methods of Bundle Trackers must therefore have the appropriate Admin
      Permission.</para>
    </section>
  </section>

  <xi:include href="../../generated/javadoc/docbook/org.osgi.util.tracker.xml"/>
</chapter><|MERGE_RESOLUTION|>--- conflicted
+++ resolved
@@ -267,7 +267,7 @@
         </listitem>
 
         <listitem>
-          <para><emphasis>Modified</emphasis> -The target is modified. For
+          <para><emphasis>Modified</emphasis> - The target is modified. For
           example, the service properties have changed or the bundle has
           changed state. This callback provides a mechanism for the client to
           update its internal structures. The callback provides the wrapper
@@ -370,11 +370,7 @@
       <listitem>
         <para><xref
         linkend="org.osgi.util.tracker.ServiceTracker.ServiceTracker-BundleContext-String-ServiceTrackerCustomizer-"
-<<<<<<< HEAD
-        xrefstyle="hyperlink"/> – This constructor takes a service interface
-=======
         xrefstyle="hyperlink"/> - This constructor takes a service interface
->>>>>>> d1fc5d72
         name as the search criterion. The <code>ServiceTracker</code> object
         must then track all services that are registered under the specified
         service interface name.</para>
@@ -383,11 +379,7 @@
       <listitem>
         <para><xref
         linkend="org.osgi.util.tracker.ServiceTracker.ServiceTracker-BundleContext-Filter-ServiceTrackerCustomizer-"
-<<<<<<< HEAD
-        xrefstyle="hyperlink"/> – This constructor uses a <code>Filter</code>
-=======
         xrefstyle="hyperlink"/> - This constructor uses a <code>Filter</code>
->>>>>>> d1fc5d72
         object to specify the services to be tracked. The
         <code>ServiceTracker</code> must then track all services that match
         the specified filter.</para>
@@ -396,11 +388,7 @@
       <listitem xml:id="i1582462">
         <para><xref
         linkend="org.osgi.util.tracker.ServiceTracker.ServiceTracker-BundleContext-ServiceReference-ServiceTrackerCustomizer-"
-<<<<<<< HEAD
-        xrefstyle="hyperlink"/> – This constructor takes a
-=======
         xrefstyle="hyperlink"/> - This constructor takes a
->>>>>>> d1fc5d72
         <code>ServiceReference</code> object as the search criterion. The
         <code>ServiceTracker</code> must then track only the service that
         corresponds to the specified <code>ServiceReference</code>. Using this
@@ -411,11 +399,7 @@
       <listitem>
         <para><xref
         linkend="org.osgi.util.tracker.ServiceTracker.ServiceTracker-BundleContext-Class-ServiceTrackerCustomizer-"
-<<<<<<< HEAD
-        xrefstyle="hyperlink"/> – This constructor takes a class as argument.
-=======
         xrefstyle="hyperlink"/> - This constructor takes a class as argument.
->>>>>>> d1fc5d72
         The tracker must only track services registered with this name. This
         is in general the most convenient way to use the Service
         Tracker.</para>
@@ -435,11 +419,7 @@
     <itemizedlist>
       <listitem>
         <para><xref linkend="org.osgi.util.tracker.ServiceTracker.open--"
-<<<<<<< HEAD
-        xrefstyle="hyperlink"/> – This method is identical to
-=======
         xrefstyle="hyperlink"/> - This method is identical to
->>>>>>> d1fc5d72
         <code>open(false)</code>. It is provided for backward compatibility
         reasons.</para>
       </listitem>
@@ -447,11 +427,7 @@
       <listitem>
         <para><xref
         linkend="org.osgi.util.tracker.ServiceTracker.open-boolean-"
-<<<<<<< HEAD
-        xrefstyle="hyperlink"/> – The tracker must start tracking the services
-=======
         xrefstyle="hyperlink"/> - The tracker must start tracking the services
->>>>>>> d1fc5d72
         as were specified in its constructor. If the boolean parameter is
         <code>true</code>, it must track all services, regardless if they are
         compatible with the bundle that created the Service Tracker or not.
@@ -476,11 +452,7 @@
         <listitem>
           <para><xref
           linkend="org.osgi.util.tracker.ServiceTracker.getService--"
-<<<<<<< HEAD
-          xrefstyle="hyperlink"/> – Returns one of the services being tracked
-=======
           xrefstyle="hyperlink"/> - Returns one of the services being tracked
->>>>>>> d1fc5d72
           or <code>null</code> if there are no active services being
           tracked.</para>
         </listitem>
@@ -488,11 +460,7 @@
         <listitem>
           <para><xref
           linkend="org.osgi.util.tracker.ServiceTracker.getServices--"
-<<<<<<< HEAD
-          xrefstyle="hyperlink"/> – Returns an array of all the tracked
-=======
           xrefstyle="hyperlink"/> - Returns an array of all the tracked
->>>>>>> d1fc5d72
           services. The number of tracked services is returned by the
           <code>size</code> method.</para>
         </listitem>
@@ -500,11 +468,7 @@
         <listitem>
           <para><xref
           linkend="org.osgi.util.tracker.ServiceTracker.getServices-T---"
-<<<<<<< HEAD
-          xrefstyle="hyperlink"/> – Like <xref
-=======
           xrefstyle="hyperlink"/> - Like <xref
->>>>>>> d1fc5d72
           linkend="org.osgi.util.tracker.ServiceTracker.getServices--"
           xrefstyle="hyperlink"/> but provides a convenient way to get these
           services into a correctly typed array.</para>
@@ -513,45 +477,27 @@
         <listitem>
           <para><xref
           linkend="org.osgi.util.tracker.ServiceTracker.getServiceReference--"
-<<<<<<< HEAD
-          xrefstyle="hyperlink"/> – Returns a <code>ServiceReference</code>
-          object for one of the services being tracked. The service object for
-          this service may be returned by calling the
-          <code>ServiceTracker</code> object’s <code>getService()</code>
-=======
           xrefstyle="hyperlink"/> - Returns a <code>ServiceReference</code>
           object for one of the services being tracked. The service object for
           this service may be returned by calling the
           <code>ServiceTracker</code> object's <code>getService()</code>
->>>>>>> d1fc5d72
           method.</para>
         </listitem>
 
         <listitem>
           <para><xref
           linkend="org.osgi.util.tracker.ServiceTracker.getServiceReferences--"
-<<<<<<< HEAD
-          xrefstyle="hyperlink"/> – Returns a list of the
-          <code>ServiceReference</code> objects for services being tracked.
-          The service object for a specific tracked service may be returned by
-          calling the <code>ServiceTracker</code> object’s
-=======
           xrefstyle="hyperlink"/> - Returns a list of the
           <code>ServiceReference</code> objects for services being tracked.
           The service object for a specific tracked service may be returned by
           calling the <code>ServiceTracker</code> object's
->>>>>>> d1fc5d72
           <code>getService(ServiceReference)</code> method.</para>
         </listitem>
 
         <listitem>
           <para><xref
           linkend="org.osgi.util.tracker.ServiceTracker.waitForService-long-"
-<<<<<<< HEAD
-          xrefstyle="hyperlink"/> – Allows the caller to wait until at least
-=======
           xrefstyle="hyperlink"/> - Allows the caller to wait until at least
->>>>>>> d1fc5d72
           one instance of a service is tracked or until the time-out expires.
           If the time-out is zero, the caller must wait until at least one
           instance of a service is tracked. <code>waitForService</code> must
@@ -565,11 +511,7 @@
         <listitem>
           <para><xref
           linkend="org.osgi.util.tracker.ServiceTracker.remove-ServiceReference-"
-<<<<<<< HEAD
-          xrefstyle="hyperlink"/> – This method may be used to remove a
-=======
           xrefstyle="hyperlink"/> - This method may be used to remove a
->>>>>>> d1fc5d72
           specific service from being tracked by the
           <code>ServiceTracker</code> object, causing
           <code>removedService</code> to be called for that service.</para>
@@ -577,11 +519,7 @@
 
         <listitem>
           <para><xref linkend="org.osgi.util.tracker.ServiceTracker.close--"
-<<<<<<< HEAD
-          xrefstyle="hyperlink"/> – This method must remove all services being
-=======
           xrefstyle="hyperlink"/> - This method must remove all services being
->>>>>>> d1fc5d72
           tracked by the <code>ServiceTracker</code> object, causing
           <code>removedService</code> to be called for all tracked
           services.</para>
@@ -590,11 +528,7 @@
         <listitem xml:id="i1582472">
           <para><xref
           linkend="org.osgi.util.tracker.ServiceTracker.getTrackingCount--"
-<<<<<<< HEAD
-          xrefstyle="hyperlink"/> – A Service Tracker can have services added,
-=======
           xrefstyle="hyperlink"/> - A Service Tracker can have services added,
->>>>>>> d1fc5d72
           modified, or removed at any moment in time. The
           <code>getTrackingCount</code> method is intended to efficiently
           detect changes in a Service Tracker. Every time the Service Tracker
@@ -603,22 +537,14 @@
 
         <listitem>
           <para><xref linkend="org.osgi.util.tracker.ServiceTracker.isEmpty--"
-<<<<<<< HEAD
-          xrefstyle="hyperlink"/> – To detect that the tracker has no tracked
-=======
           xrefstyle="hyperlink"/> - To detect that the tracker has no tracked
->>>>>>> d1fc5d72
           services.</para>
         </listitem>
 
         <listitem>
           <para><xref
           linkend="org.osgi.util.tracker.ServiceTracker.getTracked--"
-<<<<<<< HEAD
-          xrefstyle="hyperlink"/> – Return the tracked objects.</para>
-=======
           xrefstyle="hyperlink"/> - Return the tracked objects.</para>
->>>>>>> d1fc5d72
         </listitem>
       </itemizedlist>
     </section>
@@ -640,33 +566,21 @@
         <listitem>
           <para><xref
           linkend="org.osgi.util.tracker.ServiceTrackerCustomizer.addingService-ServiceReference-"
-<<<<<<< HEAD
-          xrefstyle="hyperlink"/> – Called whenever a service is being added
-=======
           xrefstyle="hyperlink"/> - Called whenever a service is being added
->>>>>>> d1fc5d72
           to the <code>ServiceTracker</code> object.</para>
         </listitem>
 
         <listitem>
           <para><xref
           linkend="org.osgi.util.tracker.ServiceTrackerCustomizer.modifiedService-ServiceReference-T-"
-<<<<<<< HEAD
-          xrefstyle="hyperlink"/> – Called whenever a tracked service is
-=======
           xrefstyle="hyperlink"/> - Called whenever a tracked service is
->>>>>>> d1fc5d72
           modified.</para>
         </listitem>
 
         <listitem>
           <para><xref
           linkend="org.osgi.util.tracker.ServiceTrackerCustomizer.removedService-ServiceReference-T-"
-<<<<<<< HEAD
-          xrefstyle="hyperlink"/> – Called whenever a tracked service is
-=======
           xrefstyle="hyperlink"/> - Called whenever a tracked service is
->>>>>>> d1fc5d72
           removed from the <code>ServiceTracker</code> object.</para>
         </listitem>
       </itemizedlist>
@@ -773,11 +687,7 @@
         <listitem>
           <para><xref
           linkend="org.osgi.util.tracker.BundleTracker.BundleTracker-BundleContext-int-BundleTrackerCustomizer-"
-<<<<<<< HEAD
-          xrefstyle="hyperlink"/> – Create a Bundle Tracker that tracks the
-=======
           xrefstyle="hyperlink"/> - Create a Bundle Tracker that tracks the
->>>>>>> d1fc5d72
           bundles which state is listed in the mask. The customizer may be
           <code>null</code>, in that case the callbacks can be implemented in
           a subclass.</para>
@@ -790,11 +700,7 @@
       <itemizedlist>
         <listitem>
           <para><xref linkend="org.osgi.util.tracker.BundleTracker.open--"
-<<<<<<< HEAD
-          xrefstyle="hyperlink"/> – Start tracking the bundles, callbacks can
-=======
           xrefstyle="hyperlink"/> - Start tracking the bundles, callbacks can
->>>>>>> d1fc5d72
           occur before this method is called.</para>
         </listitem>
       </itemizedlist>
@@ -812,55 +718,35 @@
         <listitem>
           <para><xref
           linkend="org.osgi.util.tracker.BundleTracker.getBundles--"
-<<<<<<< HEAD
-          xrefstyle="hyperlink"/> – Returns an array of all the tracked
-=======
           xrefstyle="hyperlink"/> - Returns an array of all the tracked
->>>>>>> d1fc5d72
           bundles.</para>
         </listitem>
 
         <listitem>
           <para><xref
           linkend="org.osgi.util.tracker.BundleTracker.getObject-Bundle-"
-<<<<<<< HEAD
-          xrefstyle="hyperlink"/> – Returns the wrapper object that was
-=======
           xrefstyle="hyperlink"/> - Returns the wrapper object that was
->>>>>>> d1fc5d72
           returned from the <code>addingBundle</code> method.</para>
         </listitem>
 
         <listitem>
           <para><xref
           linkend="org.osgi.util.tracker.BundleTracker.remove-Bundle-"
-<<<<<<< HEAD
-          xrefstyle="hyperlink"/> – Removes the bundle from the tracked
-=======
           xrefstyle="hyperlink"/> - Removes the bundle from the tracked
->>>>>>> d1fc5d72
           bundles. The <code>removedBundle</code> method is called when the
           bundle is not in the tracked map.</para>
         </listitem>
 
         <listitem>
           <para><xref linkend="org.osgi.util.tracker.BundleTracker.size--"
-<<<<<<< HEAD
-          xrefstyle="hyperlink"/> – Returns the number of bundles being
-=======
           xrefstyle="hyperlink"/> - Returns the number of bundles being
->>>>>>> d1fc5d72
           tracked.</para>
         </listitem>
 
         <listitem>
           <para><xref
           linkend="org.osgi.util.tracker.BundleTracker.getTrackingCount--"
-<<<<<<< HEAD
-          xrefstyle="hyperlink"/> – A Bundle Tracker can have bundles added,
-=======
           xrefstyle="hyperlink"/> - A Bundle Tracker can have bundles added,
->>>>>>> d1fc5d72
           modified, or removed at any moment in time. The
           <code>getTrackingCount</code> method is intended to efficiently
           detect changes in a Bundle Tracker. Every time the Bundle Tracker is
@@ -869,22 +755,14 @@
 
         <listitem>
           <para><xref linkend="org.osgi.util.tracker.BundleTracker.isEmpty--"
-<<<<<<< HEAD
-          xrefstyle="hyperlink"/> – To detect that the tracker has no tracked
-=======
           xrefstyle="hyperlink"/> - To detect that the tracker has no tracked
->>>>>>> d1fc5d72
           bundles.</para>
         </listitem>
 
         <listitem>
           <para><xref
           linkend="org.osgi.util.tracker.BundleTracker.getTracked--"
-<<<<<<< HEAD
-          xrefstyle="hyperlink"/> – Return the tracked objects.</para>
-=======
           xrefstyle="hyperlink"/> - Return the tracked objects.</para>
->>>>>>> d1fc5d72
         </listitem>
       </itemizedlist>
     </section>
@@ -906,11 +784,7 @@
         <listitem>
           <para><xref
           linkend="org.osgi.util.tracker.BundleTrackerCustomizer.addingBundle-Bundle-BundleEvent-"
-<<<<<<< HEAD
-          xrefstyle="hyperlink"/> – Called whenever a bundle is being added to
-=======
           xrefstyle="hyperlink"/> - Called whenever a bundle is being added to
->>>>>>> d1fc5d72
           the <code>BundleTracker</code> object. This method should return a
           wrapper object, which can be the <code>Bundle</code> object itself.
           If <code>null</code> is returned, the Bundle must not be further
@@ -920,11 +794,7 @@
         <listitem>
           <para><xref
           linkend="org.osgi.util.tracker.BundleTrackerCustomizer.modifiedBundle-Bundle-BundleEvent-T-"
-<<<<<<< HEAD
-          xrefstyle="hyperlink"/> – Called whenever a tracked bundle is
-=======
           xrefstyle="hyperlink"/> - Called whenever a tracked bundle is
->>>>>>> d1fc5d72
           modified. The object that is passed is the object returned from the
           <code>addingBundle</code> method, the wrapper object.</para>
         </listitem>
@@ -932,11 +802,7 @@
         <listitem>
           <para><xref
           linkend="org.osgi.util.tracker.BundleTrackerCustomizer.removedBundle-Bundle-BundleEvent-T-"
-<<<<<<< HEAD
-          xrefstyle="hyperlink"/> – Called whenever a tracked bundle is
-=======
           xrefstyle="hyperlink"/> - Called whenever a tracked bundle is
->>>>>>> d1fc5d72
           removed from the <code>BundleTracker</code> object. The passed
           object is the wrapper returned from the <code>addingBundle</code>
           method.</para>
