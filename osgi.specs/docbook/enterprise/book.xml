--- conflicted
+++ resolved
@@ -80,13 +80,9 @@
 
   <xi:include href="../137/service.rest.xml"/>
 
-<<<<<<< HEAD
-  <xi:include href="../139/service.async.xml"/>
-=======
   <xi:include href="../138/service.async.xml"/>
 
   <xi:include href="../140/service.http.whiteboard.xml"/>
->>>>>>> a64509da
 
   <xi:include href="../702/util.xml.xml"/>
 
