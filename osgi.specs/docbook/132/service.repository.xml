<?xml version="1.0" encoding="utf-8"?>
<chapter label="132"
         revision="$Id$"
         version="5" xml:id="service.repository"
         xmlns="http://docbook.org/ns/docbook"
         xmlns:xlink="http://www.w3.org/1999/xlink"
         xmlns:xi="http://www.w3.org/2001/XInclude"
         xmlns:ns5="http://www.w3.org/1999/xhtml"
         xmlns:ns4="http://www.w3.org/2000/svg"
         xmlns:ns3="http://www.w3.org/1998/Math/MathML"
         xmlns:ns="http://docbook.org/ns/docbook">
  <title>Repository Service Specification</title>

  <info>
    <releaseinfo><xref endterm="org.osgi.service.repository-version"
    linkend="org.osgi.service.repository"/></releaseinfo>
  </info>

  <section>
    <title>Introduction</title>

    <para>The guiding force behind the OSGi Specifications is a reusable
    component model. The <xref linkend="intro.core.release"
    xrefstyle="template:%t"/> provides a solid foundation for such a component
    model by providing a component collaboration framework with a
    comprehensive management model. The service specifications provide the
    abstract APIs to allow many different collaborations between components.
    This Repository Service Specification provides the capability to manage
    the external access to components and other resources.</para>

    <para>Though the Repository service can be used as a standalone service to
    search and retrieve general binary artifacts, called resources, it is
    intended to be used in conjunction with the <xref
    linkend="service.resolver"/>.</para>

    <para>The model of the Repository is based on the generic
    Requirement-Capability model defined in <xref linkend="i3273380"/>, this
    chapter relies on the definitions of the generic model.</para>

    <section>
      <title>Essentials</title>

      <itemizedlist>
        <listitem>
          <para><emphasis>External</emphasis> - Provide access to external
          components and resources.</para>
        </listitem>

        <listitem>
          <para><emphasis>Resolve</emphasis> - The Repository API must be
          closely aligned with the Resolver API since they are intended to be
          used in conjunction.</para>
        </listitem>

        <listitem>
          <para><emphasis>Searching</emphasis> - Support general
          queries.</para>
        </listitem>

        <listitem>
          <para><emphasis>Metadata</emphasis> - Allow resources to provide
          content information.</para>
        </listitem>

        <listitem>
          <para><emphasis>Retrieval</emphasis> - Allow the retrieval of
          Resources from remote locations.</para>
        </listitem>

        <listitem>
          <para><emphasis>Batching</emphasis> - Repositories must be able to
          batch queries.</para>
        </listitem>

        <listitem>
          <para><emphasis>Distribution</emphasis> - Allow Repositories to be
          defined with a simple storage scheme such that Repositories can be
          distributed on a removable media like a CD/DVD.</para>
        </listitem>

        <listitem>
          <para><emphasis>Mirroring</emphasis> - Repositories must be able to
          support selecting a remote site based on the local situation.</para>
        </listitem>
      </itemizedlist>
    </section>

    <section>
      <title>Entities</title>

      <itemizedlist>
        <listitem>
          <para><emphasis>Repository</emphasis> - A facade to a (remote) set
          of resources described by capabilities.</para>
        </listitem>

        <listitem>
          <para><emphasis>Resource</emphasis> - An artifact that has
          requirements that must be satisfied before it is available but
          provides capabilities when it becomes available.</para>
        </listitem>

        <listitem>
          <para><emphasis>Requirement</emphasis> - An expression that asserts
          a capability.</para>
        </listitem>

        <listitem>
          <para><emphasis>Capability</emphasis> - Describes a feature of the
          resource so that it can be required by a requirement.</para>
        </listitem>

        <listitem>
          <para><emphasis>Resource Content</emphasis> - Provides access to the
          underlying bytes of the resource in the default format.</para>
        </listitem>
      </itemizedlist>

      <figure>
        <title>Class and Service overview</title>

        <mediaobject>
          <imageobject>
            <imagedata align="center" contentdepth="2.631in"
                       contentwidth="7.000in" fileref="repository-classes.svg"/>
          </imageobject>
        </mediaobject>
      </figure>
    </section>

    <section>
      <title>Synopsis</title>

      <para>There are many different repositories available on the Internet or
      on fixed media. A repository can be made available to bundles by
      providing a Repository service. If such a bundle, for example a
      Management Agent performing a provisioning operation, finds that it has
      an unmatched requirement then it can query the repository services to
      find matching capabilities. The Repository service can implement the
      query in many different ways. It can ship the requirement to a remote
      side to be processed or it can process the query locally.</para>

      <para>This specification also provides an XML schema that can be used to
      describe a Repository. Instances of this schema can be downloaded from a
      remote repository for local indexing or they can be stored for example
      on a DVD together with the resources.</para>
    </section>
  </section>

  <section>
    <title>Using a Repository</title>

    <para>The Repository service provides an abstraction to a, potentially
    remote, set of resources. In the generic Capability-Requirement model,
    resources are modeled to declare capabilities and requirements. The
    primary purpose of a Repository is to enable a management agent that uses
    the Resolver API to leverage a wide array of repositories. This Repository
    service specification allows different Repository providers to be
    installed as bundles, and each bundle can register multiple Repository
    services. The Repository is sufficiently abstract to allow many different
    implementations.</para>

    <para>Repository services are identified by a number of service
    properties:</para>

    <itemizedlist>
      <listitem>
        <para><code>service.pid</code> - A mandatory unique identity for this
        Repository service.</para>
      </listitem>

      <listitem>
        <para><code>service.description</code> - An optional human readable
        name for this Repository.</para>
      </listitem>

      <listitem>
        <para><code>repository.url</code> - Optional URLs to landing pages of
        the repository, if they exist.</para>
      </listitem>
    </itemizedlist>

    <para>In general, the users of the Repository service should aggregate all
    services in the service registry. This strategy allows the deployer to
    control the available Repositories. The following example, using
    Declarative Service annotations to show the dependencies on the service
    registry, shows how to aggregate the different Repository services.</para>

    <programlisting>List&lt;Repository&gt; repos = new CopyOnWriteArrayList&lt;Repository&gt;();

@Reference(
cardinality = ReferenceCardinality.MULTIPLE, 
policy = ReferencePolicy.DYNAMIC)
void addRepository( Repository repo )    { repos.add(repo); }
void removeRepository( Repository repo ) { repos.remove(repo); }</programlisting>

    <para>To access a resource in a Repository service it is necessary to
    construct a requirement, pass this to the Repository service, and then use
    the returned capabilities to satisfy the resolver or to get the resource
    from the capability. The Repository then returns all matching
    capabilities. The requirement matches the capability if their namespaces
    match and the requirement's filter is absent or matches the
    attributes.</para>

    <para>The <xref
    linkend="org.osgi.service.repository.Repository.findProviders-Collection-"
    xrefstyle="hyperlink"/> method takes a Collection of requirements. The
    reason for this collection is that it allows the caller to specify
    multiple requirements simultaneously so that Repositories can batch
    requests, the requirements in this collection are further unrelated. That
    is, they do not form an expression in any way. Multiple requirements as
    the parameter means that the result must be a map so that the caller can
    find out what requirement matched what capabilities. For example:</para>

    <programlisting>List&lt;Capability&gt; find( Requirement r ){
  List&lt;Capability&gt; result = new ArrayList&lt;Capability&gt;();

  for ( Repository repo : repos ) {
    Map&lt;Requirement,Collection&lt;Capability&gt;&gt; answer = 
        repo.findProviders( Collections.singleton( r ) );
     result.addAll( answer.get( r ) );
  }
  return result;
}</programlisting>

    <para>Access to resources is indirect since the Repository returns
    capabilities. Each capability is declared in a resource and the
    <code>getResource()</code> method provides access to the underlying
    resource. Since each resource declares an <code>osgi.identity</code>
    capability it is possible to retrieve a resource from a repository if the
    identity name, type, and version are known. For example, to get a bundle
    resource:</para>

    <programlisting>Resource getResource( String type, String name, Version version ) {
  String filter = String.format(
    "(&amp;(type=%s)(osgi.identity=%s)(version=%s))",
    type,
    name,
    version );
  
  RequirementBuilder builder = repo.newRequirementBuilder("osgi.identity");
  builder.addDirective("filter", filter);
  Requirement r = builder.build();

  List&lt;Capability&gt; capabilities = find( r );
  if ( capabilities.isEmpty() ) 
    return null;
  return capabilities.get( 0 ).getResource();
}</programlisting>

    <para>Resources that originate from Repository services must implement the
    <xref linkend="org.osgi.service.repository.RepositoryContent"
    xrefstyle="hyperlink"/> interface, this interface provides stream access
    to the default storage format. It is therefore possible to get the content
    with the following code.</para>

    <programlisting>InputStream getContent( String type, Stringname, Version version ) {
  Resource r = getResource( type, name, version );
  if ( r == null )
    return null;
  return ((RepositoryContent)r).getContent();
}</programlisting>

    <para>The <xref
    linkend="org.osgi.service.repository.RepositoryContent.getContent--"
    xrefstyle="hyperlink"/> method returns an Input Stream in the default
    format for that resource type. Resources from a Repository should also
    have one or more <code>osgi.content</code> capabilities that advertise the
    same resource in the same or different formats. The
    <code>osgi.content</code> capability has a number of attributes that
    provide information about the resource's download format:</para>

    <itemizedlist>
      <listitem>
        <para><code>osgi.content</code> - A unique SHA-256 for the content as
        read from the URL.</para>
      </listitem>

      <listitem>
        <para><code>url</code> - A URL to the content.</para>
      </listitem>

      <listitem>
        <para><code>mime</code> - An IANA MIME type for the content.</para>
      </listitem>

      <listitem>
        <para><code>size</code> - Size in bytes of the content.</para>
      </listitem>
    </itemizedlist>

    <para>It is therefore possible to search for a specific MIME type and
    download that format. For example:</para>

    <programlisting>String getURL( String type, String name, Versionversion, String mime ) 
    throws Exception {
    Resource r = getResource( type, name, version );
    for ( Capability cap : r.getCapabilities( "osgi.content") ) {
        Map&lt;String,Object&gt; attrs = cap.getAttributes();
        String actual = (String) attrs.get("mime");
        if ( actual!=null &amp;&amp; mime.equalsIgnoreCase( actual) ) {
            String url = (String) attrs.get( "url" );
            if ( url != null )
                return url;
        }
   }
   return null;
}</programlisting>

    <para>Since the <code>osgi.content</code> capability contains the SHA-256
    digest as the <code>osgi.content</code> attribute it is possible to verify
    the download that it was correct.</para>

    <para>Every resource has an <code>osgi.identity</code> capability. This
    namespace defines, in <xref linkend="i3272838"/>, the possibility to add
    related resources, for example <emphasis>javadoc</emphasis> or
    <emphasis>sources</emphasis>. A resource then has informational
    requirements to <code>osgi.identity</code> capabilities; these
    requirements are marked with a <code>classifier</code> directive that
    holds the type of <emphasis>relation</emphasis>. The following example
    shows how it would be possible to find such a related resource:</para>

    <programlisting>InputStream getRelated(Resource resource,String classifier) 
    throws Exception {
    for ( Requirement r : resource.getRequirements( "osgi.identity") ) {
        if ( classifier.equals( r.getDirectives().get( "classifier") ) ) {
            Collection&lt;Capability&gt; capabilities =
                 repository.findProviders( Collections.singleton( r )).get( r );

             if ( capabilities.isEmpty())
                continue;

            Capability c = capabilities.iterator().next();
            Resource related = c.getResource();
            return ((RepositoryContent)related).getContent();
        }
    }
    return null;
}</programlisting>

    <section>
      <title>Combining Requirements</title>

      <para>In some cases it may be useful to find resources in the repository
      that satisfy criteria across multiple namespaces.</para>

      <para>A simple Requirement object can contain a filter that makes
      assertions about capability attributes within a single namespace. So for
      example, a single requirement can state that a package
      <code>org.example.mypkg</code> must be exported in a version between
      <code>3.1</code> inclusive and <code>4.0</code> exclusive:</para>

      <programlisting>
  RequirementBuilder rb = repo.newRequirementBuilder("osgi.wiring.package");
  String rf = "(&amp;(osgi.wiring.package=org.example.mypkg)"
              + "(version&gt;=3.1)(!(version&gt;=4.0)))";
  rb.addDirective("filter", rf);
  Requirement r = rb.build();
    </programlisting>

      <para>This requirement contains three conditions on the
      <code>osgi.wiring.package</code> capability.</para>

      <para>In some situations it may be needed to specify requirements that
      cover multiple namespaces. For example a bundle might be needed that
      exports the above package, but the bundle must also have the ASL2
      license. A resource's license is available as an attribute on the
      <code>osgi.identity</code> namespace. Constructing a constraint that
      combines requirements from multiple namespaces can be done by using an
      Expression Combiner, which can be obtained from the Repository service.
      The Repository service provides a <xref
      linkend="org.osgi.service.repository.Repository.findProviders-RequirementExpression-"
      xrefstyle="hyperlink"/> overload that can take a requirement expression
      and returns a collection of matching resources: <programlisting>
  RequirementBuilder lb = repo.newRequirementBuilder("osgi.identity");
  String lf = "(license=http://opensource.org/licenses/Apache-2.0)";
  lb.addDirective("filter", lf);

  RequirementExpression expr = repo.getExpressionCombiner().and(
    lb.buildExpression(), rb.buildExpression());

  Collection&lt;Resource&gt; matches = repo.findProviders(expr);
      </programlisting></para>
    </section>
  </section>

  <section xml:id="i3222899">
    <title>Repository</title>

    <para>A Repository service provides access to capabilities that satisfy a
    given requirement. A Repository can be the facade of a remote server
    containing a large amount of resources, a repository on removable media,
    or even a collection of bundles inside a ZIP file. A Repository
    communicates in terms of requirements and capabilities as defined in <xref
    linkend="i3273380"/>. This model is closely aligned with the <xref
    linkend="service.resolver"/>.</para>

    <para>A Repository service must be registered with the service properties
    given in the following table.</para>

    <table>
      <title>Repository Service Properties</title>

      <tgroup cols="4">
        <colspec colnum="1" colwidth="2*"/>

        <colspec colnum="2" colwidth="1*"/>

        <colspec colnum="3" colwidth="1*"/>

        <colspec colnum="4" colwidth="4*"/>

        <thead>
          <row>
            <entry>Attribute</entry>

            <entry>Opt</entry>

            <entry>Type</entry>

            <entry>Description</entry>
          </row>
        </thead>

        <tbody>
          <row>
            <entry><code>service.pid</code></entry>

            <entry><code>mandatory</code></entry>

            <entry><code>String</code></entry>

            <entry><para>A globally unique identifier for this
            Repository.</para></entry>
          </row>

          <row>
            <entry><code>service.description</code></entry>

            <entry><code>optional</code></entry>

            <entry><code>String</code></entry>

            <entry><para>The Repository Name</para></entry>
          </row>

          <row>
            <entry><code>repository.url</code></entry>

            <entry><code>optional</code></entry>

            <entry><code>String+</code></entry>

            <entry><para>URLs related to this Repository.</para></entry>
          </row>
        </tbody>
      </tgroup>
    </table>

    <para>The Repository implements the following methods:</para>

    <itemizedlist>
      <listitem>
        <para><xref
        linkend="org.osgi.service.repository.Repository.findProviders-Collection-"
        xrefstyle="hyperlink"/> - For each requirement find all the
        capabilities that match that requirement and return them as a
        <code>Map&lt;Requirement,Collection&lt;Capability&gt;&gt;</code>.</para>
      </listitem>

      <listitem>
        <para><xref
        linkend="org.osgi.service.repository.Repository.findProviders-RequirementExpression-"
        xrefstyle="hyperlink"/> – Find all resources that match the
        requirement expression. The requirement expression is used to combine
        multiple requirements using the <code>and</code>, <code>or</code> and
        <code>not</code> operators.</para>
      </listitem>

      <listitem>
        <para><xref
        linkend="org.osgi.service.repository.Repository.getExpressionCombiner--"
        xrefstyle="hyperlink"/> – Obtain an expression combiner. This
        expression combiner is used to produce requirement expressions from
        simple requirements or other requirement expressions.</para>
      </listitem>

      <listitem>
        <para><xref
        linkend="org.osgi.service.repository.Repository.newRequirementBuilder-String-"
        xrefstyle="hyperlink"/> – Obtain a convenience builder for Requirement
        objects.</para>
      </listitem>
    </itemizedlist>

    <para>A Repository must not perform any namespace specific actions or
    matching. The Repository must therefore match a requirement to a
    capability with the following rules:</para>

    <itemizedlist>
      <listitem>
        <para>The namespace must be identical, and</para>
      </listitem>

      <listitem>
        <para>The requirement's filter is absent or it must match the
        capability's attributes.</para>
      </listitem>
    </itemizedlist>

    <para>Resources originating from a Repository service must
    additionally:</para>

    <itemizedlist>
      <listitem>
        <para>Implement the <xref
        linkend="org.osgi.service.repository.RepositoryContent"
        xrefstyle="hyperlink"/> interfaces, see <xref
        linkend="i3224355"/>.</para>
      </listitem>

      <listitem>
        <para>Provide at least one <code>osgi.content</code> Capability, see
        <xref linkend="i3224340"/>.</para>
      </listitem>
    </itemizedlist>

    <section xml:id="i3224355">
      <title>Repository Content</title>

      <para>Resources originating from a Repository must implement the <xref
      linkend="org.osgi.service.repository.RepositoryContent"
      xrefstyle="hyperlink"/> interface. The purpose of this interface is to
      allow users of the Repositories access to an Input Stream that provides
      access to the resource.</para>

      <para>The <xref linkend="org.osgi.service.repository.RepositoryContent"
      xrefstyle="hyperlink"/> interface provides a single method:</para>

      <itemizedlist>
        <listitem>
          <para><xref
          linkend="org.osgi.service.repository.RepositoryContent.getContent--"
<<<<<<< HEAD
          xrefstyle="hyperlink"/> – Return an Input Stream for the resource,
          if more than one <code>osgi.content</code> capability is present the
          content associated with the first capability is returned.</para>
=======
          xrefstyle="hyperlink"/> - Return an Input Stream for the resource,
          default a JAR stream unless otherwise specified for the type in the
          <code>osgi.identity</code> namespace.</para>
>>>>>>> d1fc5d72
        </listitem>
      </itemizedlist>
    </section>
  </section>

  <section xml:id="i3224340">
    <title>osgi.content Namespace</title>

    <para>A resource is a logical concept, to install a resource in an
    environment it is necessary to get access to its
    <emphasis>contents</emphasis>. A resource can be formatted in different
    ways. It is possible to deliver a bundle as a JAR file, a Pack200 file, or
    some other format. In general, the <xref
    linkend="org.osgi.service.repository.RepositoryContent"
    xrefstyle="hyperlink"/> interface provides access to the default format. </para>

    <para>The Repository can advertise the different formats with
    <code>osgi.content</code> capabilities. Each of those capabilities is
    identified with a unique SHA-256 checksum and has a URL for the resource
    in the specified format. The <code>size</code> and <code>mime</code>
    attributes provide information the download format, this can be used for
    selection. If more than one <code>osgi.content</code> capability is associated 
    with a resource, the first capability must represent the default format.
    If the resource has a standard or widely used format (e.g., JAR for bundles and 
    ESA for subsystems), and that format is provided as part of the repository, then 
    that format should be the default format.</para>

    <para>The <code>osgi.content</code> Namespace supports the attributes
    defined in the following table and <xref
    linkend="org.osgi.service.repository.ContentNamespace"
    xrefstyle="hyperlink"/>.</para>

    <table pgwide="1">
      <title>osgi.content definition</title>

      <tgroup cols="6">
        <colspec colnum="1" colwidth="2*"/>

        <colspec colnum="2" colwidth="1*"/>

        <colspec colnum="3" colwidth="1*"/>

        <colspec colnum="4" colwidth="1.5*"/>

        <colspec colnum="5" colwidth="4*"/>

        <colspec colnum="6" colwidth="6*"/>

        <thead>
          <row>
            <entry>Name</entry>

            <entry>Kind</entry>

            <entry>M/O</entry>

            <entry>Type</entry>

            <entry>Syntax</entry>

            <entry>Description</entry>
          </row>
        </thead>

        <tbody>
          <row>
            <entry><code>osgi.content</code></entry>

            <entry><code>CA</code></entry>

            <entry><code>M</code></entry>

            <entry><code>String</code></entry>

            <entry><code>[0-9a-fA-F]{64}</code></entry>

            <entry><para>The SHA-256 hex encoded digest for this
            resource</para></entry>
          </row>

          <row>
            <entry><code>url</code></entry>

            <entry><code>CA</code></entry>

            <entry><code>M</code></entry>

            <entry><code>String</code></entry>

            <entry><code>&lt;url&gt;</code></entry>

            <entry><para>The URL to the bytes. This must be an absolute
            URL.</para></entry>
          </row>

          <row>
            <entry><code>size</code></entry>

            <entry><code>CA</code></entry>

            <entry><code>M</code></entry>

            <entry><code>Long</code></entry>

            <entry><code>[0-9]+</code></entry>

            <entry><para>The size of the resource in bytes as it will be read
            from the URL.</para></entry>
          </row>

          <row>
            <entry><code>mime</code></entry>

            <entry><code>CA</code></entry>

            <entry><code>M</code></entry>

            <entry><code>String</code></entry>

            <entry><code>&lt;mime type&gt;</code></entry>

            <entry><para>An IANA defined MIME type for the format of this
            content.</para></entry>
          </row>
        </tbody>
      </tgroup>
    </table>
  </section>

  <section xml:id="i3247820">
    <title>XML Repository Format</title>

    <para>This is an optional part of the specification since the Repository
    interface does not provide access how the Repository obtains its
    information. However, the purpose of this part of the specification is to
    provide a commonly recognized format for interchanging Repository
    metadata.</para>

    <para>This section therefore describes an XML schema to represent
    Repository content. It is expected that Internet based Repositories can
    provide such an XML file to clients. A Repository XML file can be used as
    a common interchange format between multiple Repository
    implementations.</para>

    <para>The Repository XML describes a number of resources with their
    capabilities and requirements. Additionally the XML can refer to other
    Repository XML files. The XML Schema can be found at its XML namespace,
    see <xref linkend="i3247836"/>. The XML structure, which closely follows
    the Requirement-Capability model, is depicted in <xref
    linkend="i3227855"/>.</para>

    <figure xml:id="i3227855">
      <title>XML Structure</title>

      <mediaobject>
        <imageobject>
          <imagedata align="center" contentdepth="2.348in"
                     contentwidth="6.253in" fileref="xml-structure.svg"/>
        </imageobject>
      </mediaobject>
    </figure>

    <para>The different elements are discussed in the following sections. All
    types are derived from the XML Schema types, see <xref
    linkend="i3273347"/>.</para>

    <section>
      <title>Repository Element</title>

      <para>The <code>repository</code> element is the root of the document.
      The <code>requirement</code> element has the following child
      elements:</para>

      <itemizedlist>
        <listitem>
          <para><code>referral*</code> - Referrals to other repositories for a
          federated model, see <xref linkend="i3236527"/>.</para>
        </listitem>

        <listitem>
          <para><code>resource*</code> - Resource definitions, see <xref
          linkend="i3236496"/>.</para>
        </listitem>
      </itemizedlist>

      <para>The <code>repository</code> element has the attributes defined in
      the following table.</para>

      <table>
        <title>repository element attributes</title>

        <tgroup cols="3">
          <colspec colnum="1" colwidth="1.5*"/>

          <colspec colnum="2" colwidth="1*"/>

          <colspec colnum="3" colwidth="4*"/>

          <thead>
            <row>
              <entry>Attribute</entry>

              <entry>Type</entry>

              <entry>Description</entry>
            </row>
          </thead>

          <tbody>
            <row>
              <entry><code>name</code></entry>

              <entry><code>NCName</code></entry>

              <entry><para>The name of this Repository. For informational
              purposes.</para></entry>
            </row>

            <row>
              <entry><code>increment</code></entry>

              <entry><code>long</code></entry>

              <entry><para>Counter which increments every time the repository
              is changed. Can be used by clients to check for changes. The
              counter is not required to increase
              monotonically.</para></entry>
            </row>
          </tbody>
        </tgroup>
      </table>
    </section>

    <section xml:id="i3236527">
      <title>Referral Element</title>

      <para>The purpose of the <code>referral</code> element is to allow a
      Repository to refer to other Repositories, allowing for federated
      Repositories. Referrals are applied recursively. However, this is not
      always desired. It is therefore possible to limit the depth of
      referrals. If the <code>depth</code> attribute is &gt;= 1, the referred
      repository must be included but it must not follow any referrals from
      the referred repository. If the <code>depth</code> attribute is more
      than one, referrals must be included up to the given depth. Depths of
      referred repositories must also be obeyed, where referred repositories
      may reduce the effective depth but not increase it. For example if a top
      repository specifies a depth of 5 and a level 3 repository has a depth
      of 1 then the repository on level 5 must not be used. If not specified
      then there is no limit to the depth. Referrals that have cycles must be
      ignored, a resource of a given Repository must only occur once in a
      Repository.</para>

      <para>The <code>referral</code> element has the attributes defined in
      the following table.</para>

      <table>
        <title>referral element attributes</title>

        <tgroup cols="3">
          <colspec colnum="1" colwidth="1.5*"/>

          <colspec colnum="2" colwidth="1*"/>

          <colspec colnum="3" colwidth="4*"/>

          <thead>
            <row>
              <entry>Attribute</entry>

              <entry>Type</entry>

              <entry>Description</entry>
            </row>
          </thead>

          <tbody>
            <row>
              <entry><code>depth</code></entry>

              <entry><code>int</code></entry>

              <entry><para>The max depth of referrals</para></entry>
            </row>

            <row>
              <entry><code>url</code></entry>

              <entry><code>anyURI</code></entry>

              <entry><para>A URL to where the referred repository XML can be
              found. The URL can be absolute or relative to the URI of the
              current XML resource.</para></entry>
            </row>
          </tbody>
        </tgroup>
      </table>
    </section>

    <section xml:id="i3236496">
      <title>Resource Element</title>

      <para>The <code>resource</code> element defines a Resource. The
      <code>resource</code> element has the following child elements:</para>

      <itemizedlist>
        <listitem>
          <para><code>requirement*</code> - The requirements of this resource,
          see <xref linkend="i3236553"/>.</para>
        </listitem>

        <listitem>
          <para><code>capability</code>* - The capabilities of this resource,
          see <xref linkend="i3236575"/>.</para>
        </listitem>
      </itemizedlist>

      <para>The Resource element has no attributes.</para>
    </section>

    <section xml:id="i3236575">
      <title>Capability Element</title>

      <para>The <code>capability</code> element maps to a capability, it holds
      the attributes and directives. The <code>capability</code> element has
      the following child elements:</para>

      <itemizedlist>
        <listitem>
          <para><code>directive*</code> - The directives for the capability,
          see <xref linkend="i3236593"/>.</para>
        </listitem>

        <listitem>
          <para><code>attribute*</code> - The attributes for the capability,
          see <xref linkend="i3236601"/>.</para>
        </listitem>
      </itemizedlist>

      <para>The <code>capability</code> element has the attributes defined in
      the following table.</para>

      <table>
        <title>capability element attributes</title>

        <tgroup cols="3">
          <colspec colnum="1" colwidth="1.5*"/>

          <colspec colnum="2" colwidth="1*"/>

          <colspec colnum="3" colwidth="4*"/>

          <thead>
            <row>
              <entry>Attribute</entry>

              <entry>Type</entry>

              <entry>Description</entry>
            </row>
          </thead>

          <tbody>
            <row>
              <entry><code>namespace</code></entry>

              <entry><code>token</code></entry>

              <entry><para>The namespace of this capability</para></entry>
            </row>
          </tbody>
        </tgroup>
      </table>
    </section>

    <section xml:id="i3236553">
      <title>Requirement Element</title>

      <para>The <code>requirement</code> element maps to a requirement, it
      holds the attributes and directives. The <code>requirement</code>
      element has the following child elements:</para>

      <itemizedlist>
        <listitem>
          <para><code>directive*</code> - The directives for the requirement,
          see <xref linkend="i3236593"/>.</para>
        </listitem>

        <listitem>
          <para><code>attribute*</code> - The attributes for the requirement,
          see <xref linkend="i3236601"/>.</para>
        </listitem>
      </itemizedlist>

      <para>The <code>requirement</code> element has the attributes defined in
      the following table.</para>

      <table>
        <title>requirement element attributes</title>

        <tgroup cols="3">
          <colspec colnum="1" colwidth="1.5*"/>

          <colspec colnum="2" colwidth="1*"/>

          <colspec colnum="3" colwidth="4*"/>

          <thead>
            <row>
              <entry>Attribute</entry>

              <entry>Type</entry>

              <entry>Description</entry>
            </row>
          </thead>

          <tbody>
            <row>
              <entry><code>namespace</code></entry>

              <entry><code>token</code></entry>

              <entry><para>The namespace of this requirement</para></entry>
            </row>
          </tbody>
        </tgroup>
      </table>
    </section>

    <section xml:id="i3236601">
      <title>Attribute Element</title>

      <para>An <code>attribute</code> element describes an attribute of a
      capability or requirement. Attributes are used to convey information
      about the Capability-Requirement. Attributes for the capability are used
      for matching the requirement's filter. The meaning of attributes is
      described with the documentation of the namespace in which they
      reside.</para>

      <para>Attributes are optionally typed according to the <xref
      linkend="i3273289"/> specification. The default type is
      <code>String</code>, the value of the <code>value</code> attribute.
      However, if a <code>type</code> attribute is specified and it is not
      <code>String</code> then the value attribute must be converted according
      to the type attribute specifier. The syntax of the type attribute is as
      follows:</para>

      <programlisting>type    ::= list | scalar
list    ::= 'List&lt;' scalar '&gt;'    // no spaces between terminals
scalar  ::= 'String' | 'Version' | 'Long' | 'Double'</programlisting>

      <para>A list conversion requires the value to be broken in tokens
<<<<<<< HEAD
      separated by comma (<code>’,’ \u002C</code>). Whitespace around the list
      and around commas must be trimmed for non-String types.
      Each token must then be converted to
=======
      separated by comma (<code>',' \u002C</code>). Whitespace around the list
      and around commas must be trimmed. Each token must then be converted to
>>>>>>> d1fc5d72
      the given type according to the <code>scalar</code> type specifier. The
      exact rules for the comma separated lists are defined in <xref
      linkend="i3273289"/>, see <emphasis>Bundle Capability
      Attributes</emphasis>.</para>

      <para>The conversion of value <code>s</code>, when <code>scalar</code>,
      must take place with the following methods:</para>

      <itemizedlist>
        <listitem>
          <para><code>String</code> - No conversion, use <code>s</code></para>
        </listitem>

        <listitem>
          <para><code>Version</code> –
          <code>Version.parseVersion(s)</code></para>
        </listitem>

        <listitem>
          <para><code>Long</code> - After trimming whitespace,
          <code>Long.parseLong(s)</code></para>
        </listitem>

        <listitem>
          <para><code>Double</code> - After trimming whitespace,
          <code>Double.parseDouble(s)</code></para>
        </listitem>
      </itemizedlist>

      <para>The <code>attribute</code> element has the attributes defined in
      the following table.</para>

      <table>
        <title>attribute element attributes</title>

        <tgroup cols="3">
          <colspec colnum="1" colwidth="1.5*"/>

          <colspec colnum="2" colwidth="1*"/>

          <colspec colnum="3" colwidth="4*"/>

          <thead>
            <row>
              <entry>Attribute</entry>

              <entry>Type</entry>

              <entry>Description</entry>
            </row>
          </thead>

          <tbody>
            <row>
              <entry><code>name</code></entry>

              <entry><code>token</code></entry>

              <entry><para>The name of the attribute</para></entry>
            </row>

            <row>
              <entry><code>value</code></entry>

              <entry><code>string</code></entry>

              <entry><para>The value of the attribute.</para></entry>
            </row>

            <row>
              <entry><code>type</code></entry>

              <entry><para/></entry>

              <entry><para>The type of the attribute, the syntax is outlined
              in the previous paragraphs.</para></entry>
            </row>
          </tbody>
        </tgroup>
      </table>
    </section>

    <section xml:id="i3236593">
      <title>Directive Element</title>

      <para>A <code>directive</code> element describes a directive of a
      capability or a requirement. Directives are used to convey information
      about the Capability-Requirement. The meaning of directives is described
      with the documentation of the namespace in which they reside.</para>

      <para>The <code>directive</code> element has the attributes defined in
      the following table.</para>

      <table>
        <title>directive element attributes</title>

        <tgroup cols="3">
          <colspec colnum="1" colwidth="1.5*"/>

          <colspec colnum="2" colwidth="1*"/>

          <colspec colnum="3" colwidth="4*"/>

          <thead>
            <row>
              <entry>Attribute</entry>

              <entry>Type</entry>

              <entry>Description</entry>
            </row>
          </thead>

          <tbody>
            <row>
              <entry><code>name</code></entry>

              <entry><code>token</code></entry>

              <entry><para>The name of the attribute</para></entry>
            </row>

            <row>
              <entry><code>value</code></entry>

              <entry><code>string</code></entry>

              <entry><para>The value of the attribute.</para></entry>
            </row>
          </tbody>
        </tgroup>
      </table>
    </section>

    <section>
      <title>Sample XML File</title>

      <para>The following example shows a very small XML file. The file
      contains one resource.</para>

      <programlisting role="pgwide">&lt;repository name='OSGiRepository'
            increment='13582741'
            xmlns='http://www.osgi.org/xmlns/repository/v1.0.0'&gt;
  &lt;resource&gt;

    &lt;requirement namespace='osgi.wiring.package'&gt;
      &lt;directive name='filter' value=
                           '(&amp;amp;(osgi.wiring.package=org.apache.commons.pool)(version&amp;gt;=1.5.6))'/&gt;
    &lt;/requirement&gt;

    &lt;requirement namespace=’osgi.identity’&gt;
      &lt;directive name=’effective’ value=’meta’/&gt;
      &lt;directive name=’resolution’ value=’optional’/&gt;
      &lt;directive name='filter’ value=
              ’(&amp;(version=1.5.6)(osgi.identity=org.acme.pool-src))’
        &lt;directive name=’classifier’ value=’sources’/&gt;
    &lt;/requirement&gt;

    &lt;capability namespace='osgi.identity'&gt;
      &lt;attribute name='osgi.identity' value='org.acme.pool'/&gt;
      &lt;attribute name='version'type='Version' value='1.5.6'/&gt;
      &lt;attribute name='type' value='osgi.bundle'/&gt;
    &lt;/capability&gt;

    &lt;capability namespace='osgi.content'&gt;
      &lt;attribute name='osgi.content' value='e3b0c44298fc1c149afbf4c8996fb92427ae41e4649b934ca495991b7852b855'
      &lt;attribute name='url' value='http://www.acme.com/repository/org/acme/pool/org.acme.pool-1.5.6.jar'/&gt;
      &lt;attribute name='size' type='Long' value='4405'/&gt;
      &lt;attribute name='mime' value='application/vnd.osgi.bundle'/&gt;
    &lt;/capability&gt;

    &lt;capability namespace='osgi.wiring.bundle'&gt;
      &lt;attribute name='osgi.wiring.bundle' value='org.acme.pool'/&gt;
      &lt;attribute name='bundle-version' type='Version' value='1.5.6'/&gt;
    &lt;/capability&gt;

    &lt;capability namespace='osgi.wiring.package'&gt;
      &lt;attribute name='osgi.wiring.package' value='org.acme.pool'/&gt;
      &lt;attribute name='version' type='Version' value='1.1.2'/&gt;
      &lt;attribute name='bundle-version' type='Version' value='1.5.6'/&gt;
      &lt;attribute name='bundle-symbolic-name' value='org.acme.pool'/&gt;
      &lt;directive name='uses' value='org.acme.pool,org.acme.util'/&gt;
    &lt;/capability&gt;

<<<<<<< HEAD
=======
    &lt;requirement namespace='osgi.wiring.package'&gt;
      &lt;directive name='filter' value=
                           '(&amp;amp;(osgi.wiring.package=org.apache.commons.pool)(version&amp;gt;=1.5.6))'/&gt;
    &lt;/requirement&gt;

    &lt;requirement namespace='osgi.identity'&gt;
      &lt;directive name='effective' value='meta'/&gt;
      &lt;directive name='resolution' value='optional'/&gt;
      &lt;directive name='filter' value=
              '(&amp;(version=1.5.6)(osgi.identity=org.acme.pool-src))'
        &lt;directive name='classifier' value='sources'/&gt;
    &lt;/requirement&gt;

>>>>>>> d1fc5d72
  &lt;/resource&gt;
&lt;/repository&gt;</programlisting>
    </section>
  </section>

  <section xml:id="i3247836">
    <title>XML Repository Schema</title>

    <para>The namespace of this schema is:</para>

    <programlisting>http://www.osgi.org/xmlns/repository/v1.0.0</programlisting>

    <para>The schema for this namespace can be found at the location implied
    in its name. The recommended prefix for this namespace is
    <code>repo</code>.</para>

    <programlisting role="pgwide"><xi:include encoding="utf-8"
        href="../../generated/xmlns/repository/v1.0.0/repository.xsd"
        parse="text"/></programlisting>
  </section>

  <section>
    <title>Security</title>

    <section>
      <title>External Access</title>

      <para>Repositories in general will get their metadata and artifacts from
      an external source, which makes them an attack vector for a malevolent
      Bundle that needs unauthorized external access. Since a Bundle using a
      Repository has no knowledge of what sources the Repository will access
      it will be necessary for the Repository to implement the external access
      in a <code>doPrivileged</code> block. Implementations must ensure that
      callers cannot influence/modify the metadata in such a way that the
      <xref
      linkend="org.osgi.service.repository.RepositoryContent.getContent--"
      xrefstyle="hyperlink"/> method could provide access to arbitrary
      Internet resources. This could for example happen if:</para>

      <itemizedlist>
        <listitem>
          <para>The implementation relies on the <code>osgi.content</code>
          namespace to hold the URL</para>
        </listitem>

        <listitem>
          <para>The attributes Map from the <code>osgi.content</code>
          Capability is modifiable</para>
        </listitem>
      </itemizedlist>

      <para>If the malevolent Bundle could change the osgi.content attribute
      it could change it to arbitrary URLs. This example should make it clear
      that Repository implementations must be very careful.</para>
    </section>

    <section>
      <title>Minimum Implementation Permissions</title>

      <programlisting>PackagePermission[org.osgi.service.repository,IMPORT]
ServicePermission[...Repository, REGISTER ]
SocketPermission[ ... carefully restrict external access...]</programlisting>
    </section>

    <section>
      <title>Minimum Using Permissions</title>

      <programlisting>PackagePermission[org.osgi.service.repository, IMPORT ]
ServicePermission[...Repository, GET ]</programlisting>
    </section>
  </section>

  <section>
    <title>Changes</title>

    <para>
      <itemizedlist>
        <listitem>
          <para>Introduction of <emphasis>Requirement Expressions</emphasis> to represent
            combined requirements.</para>
        </listitem>

        <listitem>
          <para>Introduction of <emphasis>Requirement Builder</emphasis> to facilitate the 
            creation of Requirement objects.</para>
        </listitem>

        <listitem>
          <para>Changes to default content for the 
            <emphasis>Repository Content</emphasis> API and <code>osgi.content</code> 
            capability.
          </para>
        </listitem>

        <listitem>
          <para>Addition of <code>processContent="lax"</code> to XML schema.</para>
        </listitem>
      </itemizedlist>
    </para>
  </section>

  <xi:include href="../../generated/javadoc/docbook/org.osgi.service.repository.xml"/>

  <section>
    <title>References</title>

    <bibliolist>
      <bibliomixed xml:id="i3273289"><title>Framework Module Layer</title>OSGi
      Core, Chapter 3 Module Layer</bibliomixed>

      <bibliomixed xml:id="i3272838"><title>Framework Namespaces</title>OSGi
      Core, Chapter 8, osgi.identity Namespace</bibliomixed>

      <bibliomixed xml:id="i3273380"><title>Resource API
      Specification</title>OSGi Core, Chapter 6 Resource API
      Specification</bibliomixed>

      <bibliomixed xml:id="i3273347"><title>XML Schema Part 2: Data types
      Second Edition</title>http://www.w3.org/TR/xmlschema-2/</bibliomixed>
    </bibliolist>
  </section>
</chapter><|MERGE_RESOLUTION|>--- conflicted
+++ resolved
@@ -471,7 +471,7 @@
       <listitem>
         <para><xref
         linkend="org.osgi.service.repository.Repository.findProviders-RequirementExpression-"
-        xrefstyle="hyperlink"/> – Find all resources that match the
+        xrefstyle="hyperlink"/> - Find all resources that match the
         requirement expression. The requirement expression is used to combine
         multiple requirements using the <code>and</code>, <code>or</code> and
         <code>not</code> operators.</para>
@@ -480,7 +480,7 @@
       <listitem>
         <para><xref
         linkend="org.osgi.service.repository.Repository.getExpressionCombiner--"
-        xrefstyle="hyperlink"/> – Obtain an expression combiner. This
+        xrefstyle="hyperlink"/> - Obtain an expression combiner. This
         expression combiner is used to produce requirement expressions from
         simple requirements or other requirement expressions.</para>
       </listitem>
@@ -488,7 +488,7 @@
       <listitem>
         <para><xref
         linkend="org.osgi.service.repository.Repository.newRequirementBuilder-String-"
-        xrefstyle="hyperlink"/> – Obtain a convenience builder for Requirement
+        xrefstyle="hyperlink"/> - Obtain a convenience builder for Requirement
         objects.</para>
       </listitem>
     </itemizedlist>
@@ -541,15 +541,9 @@
         <listitem>
           <para><xref
           linkend="org.osgi.service.repository.RepositoryContent.getContent--"
-<<<<<<< HEAD
-          xrefstyle="hyperlink"/> – Return an Input Stream for the resource,
+          xrefstyle="hyperlink"/> - Return an Input Stream for the resource,
           if more than one <code>osgi.content</code> capability is present the
           content associated with the first capability is returned.</para>
-=======
-          xrefstyle="hyperlink"/> - Return an Input Stream for the resource,
-          default a JAR stream unless otherwise specified for the type in the
-          <code>osgi.identity</code> namespace.</para>
->>>>>>> d1fc5d72
         </listitem>
       </itemizedlist>
     </section>
@@ -1002,14 +996,9 @@
 scalar  ::= 'String' | 'Version' | 'Long' | 'Double'</programlisting>
 
       <para>A list conversion requires the value to be broken in tokens
-<<<<<<< HEAD
-      separated by comma (<code>’,’ \u002C</code>). Whitespace around the list
+      separated by comma (<code>',' \u002C</code>). Whitespace around the list
       and around commas must be trimmed for non-String types.
       Each token must then be converted to
-=======
-      separated by comma (<code>',' \u002C</code>). Whitespace around the list
-      and around commas must be trimmed. Each token must then be converted to
->>>>>>> d1fc5d72
       the given type according to the <code>scalar</code> type specifier. The
       exact rules for the comma separated lists are defined in <xref
       linkend="i3273289"/>, see <emphasis>Bundle Capability
@@ -1024,7 +1013,7 @@
         </listitem>
 
         <listitem>
-          <para><code>Version</code> –
+          <para><code>Version</code> -
           <code>Version.parseVersion(s)</code></para>
         </listitem>
 
@@ -1160,12 +1149,12 @@
                            '(&amp;amp;(osgi.wiring.package=org.apache.commons.pool)(version&amp;gt;=1.5.6))'/&gt;
     &lt;/requirement&gt;
 
-    &lt;requirement namespace=’osgi.identity’&gt;
-      &lt;directive name=’effective’ value=’meta’/&gt;
-      &lt;directive name=’resolution’ value=’optional’/&gt;
-      &lt;directive name='filter’ value=
-              ’(&amp;(version=1.5.6)(osgi.identity=org.acme.pool-src))’
-        &lt;directive name=’classifier’ value=’sources’/&gt;
+    &lt;requirement namespace='osgi.identity'&gt;
+      &lt;directive name='effective' value='meta'/&gt;
+      &lt;directive name='resolution' value='optional'/&gt;
+      &lt;directive name='filter' value=
+              '(&amp;(version=1.5.6)(osgi.identity=org.acme.pool-src))'
+        &lt;directive name='classifier' value='sources'/&gt;
     &lt;/requirement&gt;
 
     &lt;capability namespace='osgi.identity'&gt;
@@ -1194,22 +1183,6 @@
       &lt;directive name='uses' value='org.acme.pool,org.acme.util'/&gt;
     &lt;/capability&gt;
 
-<<<<<<< HEAD
-=======
-    &lt;requirement namespace='osgi.wiring.package'&gt;
-      &lt;directive name='filter' value=
-                           '(&amp;amp;(osgi.wiring.package=org.apache.commons.pool)(version&amp;gt;=1.5.6))'/&gt;
-    &lt;/requirement&gt;
-
-    &lt;requirement namespace='osgi.identity'&gt;
-      &lt;directive name='effective' value='meta'/&gt;
-      &lt;directive name='resolution' value='optional'/&gt;
-      &lt;directive name='filter' value=
-              '(&amp;(version=1.5.6)(osgi.identity=org.acme.pool-src))'
-        &lt;directive name='classifier' value='sources'/&gt;
-    &lt;/requirement&gt;
-
->>>>>>> d1fc5d72
   &lt;/resource&gt;
 &lt;/repository&gt;</programlisting>
     </section>
