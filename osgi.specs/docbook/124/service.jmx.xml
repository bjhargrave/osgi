<?xml version="1.0" encoding="utf-8"?>
<chapter label="124"
         revision="$Id$"
         version="5" xml:id="service.jmx"
         xmlns="http://docbook.org/ns/docbook"
         xmlns:xlink="http://www.w3.org/1999/xlink"
         xmlns:xi="http://www.w3.org/2001/XInclude"
         xmlns:ns5="http://www.w3.org/1999/xhtml"
         xmlns:ns4="http://www.w3.org/2000/svg"
         xmlns:ns3="http://www.w3.org/1998/Math/MathML"
         xmlns:ns="http://docbook.org/ns/docbook">
  <title>JMX™ Management Model Specification</title>

  <info>
    <releaseinfo><xref endterm="org.osgi.jmx-version"
    linkend="org.osgi.jmx"/></releaseinfo>
  </info>

  <section>
    <title>Introduction</title>

    <para>The Java Management Extensions (JMX) is the standard API
    specification for providing a management interface to Java SE and Java EE
    applications. The JMX specification defines the design patterns, APIs,
    services and architecture for application management, network management
    and monitoring in the Java programming language. The need to administer,
    monitor and manage a container is today recognized as a prerequisite in
    the enterprise software domain.</para>

    <para>While OSGi defines a rich API for controlling all aspects of the
    framework, this API is not suitable for direct usage in the JMX framework
    because it was not designed to be remoted. This specification provides an
    interface adaptation of the existing OSGi framework, which can be used to
    expose an OSGi Framework manipulation API to any JMX compliant
    implementation. Interfaces and system semantics for a monitoring system
    are specified for exposing the underlying artifacts of the OSGi framework
    such as services and bundles. Additionally, the management of a number of
    core and compendium services have been standardized in this
    document.</para>

    <para>Finally, a standardized JMX object naming standard is proposed so
    that management objects are uniformly named across implementations such
    that any JMX compliant system can find, manipulate and interact with the
    framework and artifacts that it manages.</para>

    <para>This specification requires version 1.2 or later of JMX, which
    implies the use of Java 5.</para>

    <section>
      <title>Essentials</title>

      <itemizedlist>
        <listitem>
          <para><emphasis>Life Cycle</emphasis> - Must allow support of full
          life cycle management of bundles.</para>
        </listitem>

        <listitem>
          <para><emphasis>Batch</emphasis> - Support batch oriented operations
          to minimize the influence of network capacity and latency.</para>
        </listitem>

        <listitem>
          <para><emphasis>Compatible</emphasis> - This specification must work
          naturally with JMX.</para>
        </listitem>

        <listitem>
          <para><emphasis>Efficient</emphasis> - Minimize the number of
          registered objects to not overload the MBean Server and
          communication channels.</para>
        </listitem>

        <listitem>
          <para><emphasis>Open MBean</emphasis> - Support the Open MBean layer
          of JMX instead of using domain specific objects.</para>
        </listitem>

        <listitem>
          <para><emphasis>Core</emphasis> - Supports all the Framework's
          operations.</para>
        </listitem>

        <listitem>
          <para><emphasis>Core Services</emphasis> - Support the framework
          services if registered, except for Conditional Permission
          Admin.</para>
        </listitem>
      </itemizedlist>
    </section>

    <section>
      <title>Entities</title>

      <itemizedlist>
        <listitem>
          <para><emphasis>MBean</emphasis> - A Managed Bean. The core concept
          of JMX to manage an entity.</para>
        </listitem>

        <listitem>
          <para><emphasis>MBean Server</emphasis> - The MBean Server is the
          access point for registering MBeans.</para>
        </listitem>

        <listitem>
          <para><emphasis>Manager</emphasis> - The entity that implements the
          MBeans and registers them with the registered MBean servers.</para>
        </listitem>

        <listitem>
          <para><emphasis>Object Name</emphasis> - A name for an MBean
          registered with an MBean Server.</para>
        </listitem>

        <listitem>
          <para><emphasis>Bundle State MBean</emphasis> - Provides central
          access to the state of a bundle in a framework.</para>
        </listitem>

        <listitem>
          <para><emphasis>Framework MBean</emphasis> - Represents the general
          framework's state and can be used to manage the life cycle of
          bundles.</para>
        </listitem>

        <listitem>
          <para><emphasis>Bundle Wiring State MBean</emphasis> - Provides
          access to the wiring state of the framework.</para>
        </listitem>

        <listitem>
          <para><emphasis>Service State MBean</emphasis> - Provides access to
          the service information in the service registry. It provides both a
          general MBean interface as well as an Open Type description.</para>
        </listitem>

        <listitem>
          <para><emphasis>Configuration Admin MBean</emphasis> - Can be used
          to manipulate a Configuration Admin service.</para>
        </listitem>

        <listitem>
          <para><emphasis>Permission Admin MBean</emphasis> - Provides access
          to the Permission Admin service.</para>
        </listitem>

        <listitem>
          <para><emphasis>Provisioning Service MBean</emphasis> - Provides
          access to the Provisioning Service.</para>
        </listitem>

        <listitem>
          <para><emphasis>User Admin MBean</emphasis> - Provides access to the
          User Admin service.</para>
        </listitem>

        <listitem>
          <para><emphasis>Item</emphasis> - A helper class to create Open
          Types. This class is intended to make the Javadoc easier to navigate
          and keep definitions close together. This is otherwise hard to do
          with Open Type. This class has no utility for management
          applications.</para>
        </listitem>

        <listitem>
          <para><emphasis>Open Type</emphasis> - A JMX metadata standard to
          describe MBeans.</para>
        </listitem>

        <listitem>
          <para><emphasis>Remote Manager</emphasis> - The entity accessing a
          MBean Server remotely.</para>
        </listitem>

        <listitem>
          <para><emphasis>JConsole</emphasis> - The default Java Remote
          Manager.</para>
        </listitem>
      </itemizedlist>

      <figure pgwide="1">
        <title>MBeans</title>

        <mediaobject>
          <imageobject>
            <imagedata align="center" contentdepth="2.668in"
                       contentwidth="7.000in" fileref="jmx-classes.svg"/>
          </imageobject>
        </mediaobject>
      </figure>
    </section>

    <section>
      <title>Synopsis</title>

      <para>This specification plays a part in both the OSGi framework as well
      as in a remote manager.</para>

      <para>A JMX OSGi manager bundle obtains one or more MBean servers that
      are registered as services. The JMX OSGi manager then registers all its
      managed beans: Framework MBean, Bundle State MBean, Package State MBean,
      and the Service State MBean under their JMX object names. If a number of
      optional services are registered, then the JMX OSGi bundle must also
      register a corresponding MBean with the MBean server for each of the
      services that it can obtain.</para>

      <para>A remote manager can access an MBean Server running in a (remote)
      VM. The remote manager can then discover any MBeans. These MBeans can be
      manipulated as dynamic types or as specific types as outlined in this
      specification.</para>
    </section>
  </section>

  <section>
    <title>JMX Overview</title>

    <para>JMX is a specification which defines how arbitrary remote
    communication protocols and mechanisms can be adapted to interact with the
    underlying management APIs exposed by JMX compliant implementations. JMX
    is not a remote communication standard, the actual protocols can vary. The
    JMX architecture is composed of three levels:</para>

    <itemizedlist>
      <listitem>
        <para><emphasis>Instrumentation</emphasis> - The managed resources of
        the system are instrumented using <emphasis>managed beans</emphasis>
        (a.k.a. MBeans) which expose their management interfaces through a JMX
        agent for remote management and monitoring.</para>
      </listitem>

      <listitem>
        <para><emphasis>Agent</emphasis> - The JMX agent layer is mainly
        represented by the MBean server. This is the <emphasis>managed
        object</emphasis> server where the MBeans are registered. The JMX
        agent includes a set of functions for manipulating the registered
        MBeans, which directly expose and control the underlying resources,
        and then make them available to remote managers.</para>
      </listitem>

      <listitem>
        <para><emphasis>Remote Manager</emphasis> - The remote management
        layer provides the specification for the actual remote communication
        protocol adapters and defines standard <emphasis>connectors</emphasis>
        which make the JMX agent accessible to remote managers outside of the
        Java process that hosts the agent.</para>
      </listitem>
    </itemizedlist>

    <para>The JMX Architecture is depicted in <xref
    linkend="i3070609"/>.</para>

    <figure xml:id="i3070609">
      <title>JMX Architecture</title>

      <mediaobject>
        <imageobject>
          <imagedata align="center" contentdepth="1.500in"
                     contentwidth="5.982in" fileref="jmx-architecture.svg"/>
        </imageobject>
      </mediaobject>
    </figure>

    <section>
      <title>Connectors and Adapters</title>

      <para>Connectors are used to connect an agent with a remote JMX-enabled
      managers. This form of communication involves a connector in the JMX
      agent and a connector client in the management application. Protocol
      adapters provide a management view of the JMX agent through a given
      protocol.</para>

      <para>Remote managers that connect to a protocol adapter are usually
      specific to the given protocol. Remote Managers can be generic consoles
      (such as JConsole; see <xref linkend="i3160796"/>), or domain-specific
      monitoring applications. External applications can interact with the
      MBeans through the use of JMX connectors and protocol adapters.</para>
    </section>

    <section>
      <title>Object Name</title>

      <para>All managed objects in JMX are referenced via JMX <emphasis>Object
      Names</emphasis>. Object Names are strings which can be resolved within
      the context of a JMX MBean Server in order. An Object Name consists of
      two parts:</para>

      <programlisting>ObjectName  ::= domain ':' properties
properties  ::= property ( ',' property )*</programlisting>

      <para>To avoid collisions between MBeans supplied by different vendors,
      a recommended convention is to begin the domain name with the reverse
      DNS name of the organization that specifies the MBeans, followed by a
      full stop (<code>'.' \u002E</code>) and a string whose interpretation is
      determined by that organization.</para>

      <para>MBeans specified by the OSGi Alliance have domains that start with
      <code>osgi</code>.</para>
    </section>

    <section>
      <title>MBeans</title>

      <para>Any object can be registered with an MBean Server and manipulated
      remotely over an <emphasis>MBean Server Connection</emphasis>. An MBean
      Server Connection can represent the a local MBean Server or a remote
      MBean Server. An MBean is always identified by an <emphasis>Object
      Name</emphasis>. The Object Name identifies a remote MBean uniquely
      within a specific MBean Server Connection.</para>

      <para>Standard manipulations of a remote MBean are done through
      <emphasis>attributes</emphasis> and <emphasis>operations</emphasis>,
      which are similar to properties and methods for Java beans. Not all
      methods on the implementation class can be used, the registering party
      must specifically provide access to the methods that can be called
      remotely. The registrar can define the exposed operations with the
      following mechanisms:</para>

      <itemizedlist>
        <listitem>
          <para><emphasis>Design Pattern</emphasis> - Let the registered
          object implement an <emphasis>MBean interface</emphasis> that has
          the fully qualified name of the implementation class suffixed with
          <code>MBean</code>. The MBean server will then limit access to
          attributes and properties defined in the MBean interface. For
          example, the <code>com.acme.Resource</code> class should implement
          the <code>com.acme.ResourceMBean</code> interface. The
          <code>com.acme.ResourceMBean</code> interface would define the
          properties and operations.</para>
        </listitem>

        <listitem>
          <para><emphasis>Dynamic MBean</emphasis> - Register a Dynamic MBean,
          which handles the access to the operations and attributes
          programmatically. The JMX specification provides the
          <code>DynamicMBean</code> interface for this purpose. If the MBean
          registered with an MBean Server implements this interface, then the
          MBean Server must get the MBean's metadata through the
          <code>DynamicMBean</code> interface instead of using reflection.
          Therefore, Dynamic MBeans can provide more rich metadata that
          describes their operations and attributes.</para>
        </listitem>

        <listitem>
          <para><emphasis>Standard MBean</emphasis> - Register a Standard
          MBean. A standard MBean works the same as the previous bullet but
          does not require the implementation class name to map to the MBean
          interface name.</para>
        </listitem>
      </itemizedlist>

      <para>Attributes map to properties on the registered MBean interface and
      operations allow the invocation of an arbitrary method on the remote
      MBean with arbitrary parameters. The following code example shows how to
      get a the size property of a remote MBean in this way:</para>

      <programlisting>void drop( MBeanServerConnection mbs, ObjectNameobjectName) {
  Integer sizeI = (Integer) 
        mbs.getAttribute(objectName, "Size");
  int size = sizeI.intValue();
  if (size &gt; desiredSize) {
    mbs.invoke(objectName,"dropOldest",
        new Integer[] {new Integer(size - desiredSize)},
        new String[] {"int"});
  }
}</programlisting>

      <para>In release 1.2 the JMX specification introduced the
      <emphasis>MBean Server Invocation Handler</emphasis> to simplify the
      manipulation of the remote MBeans by creating a
      <emphasis>proxy</emphasis> for an <emphasis>MBean interface</emphasis>
      that implements all the relevant methods. An MBean interface defines the
      methods and properties for an MBean. The proxy has a reference to an
      <emphasis>MBean Server Connection</emphasis>, it can therefore automate
      the invocation of the appropriate methods from the MBean interface.
      Therefore, by using an MBean interface, it is possible to simplify the
      remote manager:</para>

      <programlisting>MBeanServer mbs = ...;
CacheControlMBean cacheControl = (CacheControlMBean)
 MbeanServerInvocationHandler.newProxyInstance(
    mbs, objectName, CacheControlMBean.class, false);

int size = cacheControl.getSize();
if (size &gt; desiredSize)
  cacheControl.dropOldest(size - desiredSize);</programlisting>

      <para>The creation of the proxy is somewhat verbose, but once it is
      available, the MBean can be accessed like a local object. The proxy is
      much easier to use and read, and much less error-prone, than accessing
      the MBean Server method through invoking operations and getting
      attributes.</para>

      <para>The MBean interface can also ensure a certain amount of type
      safety. The MBean implementation can implement the MBean interface and
      the remote manager uses the proxy implementing this interface. However,
      neither is required. The MBean can directly implement the methods
      without implementing the interface and the remote manager can directly
      manipulate the attributes and invocations.</para>

      <para>The key advantage is therefore the documentation of the management
      interface. Using an MBean interface, this can be done very concisely and
      it allows the usage of standard tools for Java source code and
      Javadoc.</para>
    </section>

    <section xml:id="i3076516">
      <title>Open Types</title>

      <para>The distributed nature of remote management poses a number of
      problems for exchanging general objects.</para>

      <itemizedlist>
        <listitem>
          <para><emphasis>Versioning</emphasis> - All participating parties
          require access to the same version of the object's class.</para>
        </listitem>

        <listitem>
          <para><emphasis>Serialization</emphasis> - Not all objects are easy
          to serialize.</para>
        </listitem>

        <listitem>
          <para><emphasis>Size</emphasis> - Arbitrary objects can transitively
          link to large amounts of data.</para>
        </listitem>

        <listitem>
          <para><emphasis>Descriptive</emphasis> - Classes provide little or
          no support for editing.</para>
        </listitem>

        <listitem>
          <para><emphasis>Limited</emphasis> - Classes are Java specific,
          making it harder to interact with non-Java environments.</para>
        </listitem>
      </itemizedlist>

      <para>An alternative is to limit the management types to be exchanged to
      small, well defined set. Open MBeans limit the used data types to small
      number of types called the <emphasis>basic types</emphasis>. These types
      are supported by all JMX 1.2 and later implementations. This basic set
      of types contains:</para>

      <itemizedlist>
        <listitem>
          <para><emphasis>Primitives</emphasis> - <code>boolean, byte, char,
          short, int, long, float, double</code>.</para>
        </listitem>

        <listitem>
          <para><emphasis>Primitive Arrays</emphasis> - <code>boolean[],
          byte[], char[], short[], int[], long[], float[],
          double[]</code>.</para>
        </listitem>

        <listitem>
          <para><emphasis>Wrappers</emphasis> - <code>Boolean, Byte,
          Character, Short, Integer, Long, Float, Double</code>.</para>
        </listitem>

        <listitem>
          <para><emphasis>Scalars</emphasis> - <code>String, BigDecimal,
          BigInteger, Date, ObjectName</code>.</para>
        </listitem>

        <listitem>
          <para><emphasis>Complex</emphasis> - <code>CompositeData,
          TabularData</code>, and complex arrays.</para>
        </listitem>

        <listitem>
          <para><emphasis>Return</emphasis> - <code>Void,</code> operation
          return only.</para>
        </listitem>
      </itemizedlist>

      <para>The Complex types are unique to JMX, they are used to provide
      access to complex data (like objects) without using classes. The complex
      types are <emphasis>self describing</emphasis>. The metadata associated
      with these complex types allow a remote manager to discover the
      structure and automatically construct a (graphic) user interface for
      these complex objects.</para>

      <para>Open MBeans must be Dynamic MBeans when registered. Furthermore,
      they must provide Open MBean variations of the Info objects that
      describe the operations and attributes.</para>
    </section>
  </section>

  <section>
    <title>OSGi JMX Management</title>

    <para>The OSGi JMX Management model is based on Open MBeans, see <xref
    linkend="i3076516"/>. This specification declares a number of MBeans for
    the core Framework, some of the core services, and a number of compendium
    services. Though Open MBeans are based on Dynamic MBeans, this
    specification uses the traditional MBean interface to define the
    management interaction patterns. The implementer of this specification
    must register an implementation of these interfaces as a Dynamic MBean. An
    implementation should provide the additional Open MBeans Info objects for
    the operations and attributes.</para>

    <para>This specification defines the following Open MBeans:</para>

    <itemizedlist>
      <listitem>
        <para><emphasis>Core Framework</emphasis> -
        <code>FrameworkMBean</code>, <code>BundleStateMBean</code>,
        <code>ServiceStateMBean</code>, <code>BundleWiringStateMBean,</code>
        and <code>PackageStateMBean</code>.</para>
      </listitem>

      <listitem>
        <para><emphasis>Core Services</emphasis> -
        <code>PermissionAdminMBean</code>. The Conditional Permission Admin is
        not included in this specification.</para>
      </listitem>

      <listitem>
        <para><emphasis>Compendium Services</emphasis> -
        <code>ConfigurationAdminMBean</code>, <code>UserAdminMBean</code>,
        <code>ProvisioningServiceMBean</code></para>
      </listitem>
    </itemizedlist>

    <section>
      <title>Naming</title>

      <para>The MBean interfaces have been named after the service they
      manage. That is the <code>ConfigurationAdminMBean</code> interface
      manages the Configuration Admin service, which is modelled with the
      <code>ConfigurationAdmin</code> interface.</para>

      <para>Package names are constructed from taking the corresponding
      resource package and inserting <code>jmx.</code> after
      <code>org.osgi</code>. For example</para>

      <programlisting>org.osgi.framework          org.osgi.jmx.framework
org.osgi.service.cm         org.osgi.jmx.service.cm</programlisting>

      <para>It is not possible to use the MBean interface design pattern
      because the MBean interfaces are in OSGi packages. The design pattern
      requires the fully qualified name of the implementation suffixed with
      MBean to match the MBean interface name. This would require that the
      implementation class resides in an OSGi package, which would extend
      these packages.</para>

      <para>However, the <code>StandardMBean</code> class allows the
      association of one of the OSGi MBean interfaces with an arbitrary
      class.</para>
    </section>

    <section>
      <title>Object Naming</title>

      <para>Object Names for OSGi managed MBeans must follow the following
      structure:</para>

      <programlisting>object-name    ::= ( core | compendium ) 
                    ',version=' version 
                    ',framework=' framework
                    ',uuid=' uuid
                   (',' key '=' value )*
core           ::= 'osgi.core:' framework-type
compendium     ::= 'osgi.compendium:' service-type
framework-type ::= ( 'type=' token ) | service-type
service-type   ::= 'service=' token
framework      ::= &lt;Bundle symbolic name of the system bundle&gt;
uuid           ::= &lt;org.osgi.framework.uuid Framework property'svalue&gt;
key            ::= &lt;any jmx supported key&gt;
value          ::= &lt;any jmx supported value&gt;</programlisting>

      <para>There are the following additional constraints:</para>

      <itemizedlist>
        <listitem>
          <para><emphasis>Spaces</emphasis> - Spaces between any of the
          terminals are not permitted.</para>
        </listitem>

        <listitem>
          <para><emphasis>Version</emphasis> - The <code>version</code> must
          be limited to a major and minor version part. The given version must
          identify the package of the corresponding resource. For example, if
          the Configuration Admin service is on version
          <code>1.3.2.200910101250</code>, then the version in the Object Name
          must be <code>1.3</code>.</para>
        </listitem>

        <listitem>
          <para><emphasis>Service</emphasis> - The <code>service-type</code>
          should use the package name of the corresponding service. For
          example, for Configuration Admin this would be
          <code>service=cm</code>.</para>
        </listitem>
      </itemizedlist>

      <para>The Object Name must contain the framework bundle symbolic name
      and its UUID so that multiple instances on the same VM can be
      discriminated. An example of an Object Name is:</para>

      <programlisting>osgi.core:type=framework,version=1.7,framework=org.apache.felix.framework,<code>«</code>
    uuid=f81d4fae-7dec-11d0-a765-00a0c91e6bf6</programlisting>

      <para>The advantage of the framework property is that it can be used to
      simplify the querying for the MBeans using Object Name
      <emphasis>patterns</emphasis>. Patterns are names have an asterisk
      (<code>'*' \u002A</code>). For instance, the following query allows a
      client to find all Framework MBeans for an Apache Felix implementation
      without having to rely on knowing the UUID:</para>

      <programlisting>ObjectName on = new ObjectName(
    "osgi.core:type=framework,"
    +   "version=1.7,framework=org.apache.felix.framework,*");
Set&lt;ObjectInstance&gt; instances = mserver.queryMBeans(on,null);</programlisting>

      <para>Furthermore, in many cases, a JMX client may appropriately assume
      that only a single instance of the OSGi framework exists in the managed
      system, as in the following example:</para>

      <programlisting>ObjectName on = new ObjectName("osgi.core:type=framework,version=1.7,*");
Set&lt;ObjectInstance&gt; instances = mserver.queryMBeans(on,null);</programlisting>

      <para>The <code>uuid</code> and <code>framework</code> property keys are
      only applicable to OSGi JMX Management Model Specification Version 1.1
      and above.</para>

      <para>To maintain backward compatibility, a OSGi JMX Framework package
      Version 1.7 may register the first instantiation of an OSGi framework
      using both the Version 1.0 Object Names as well as the Object Names
      outlined in this specification. In other words, a JMX client may not
      specify the <code>uuid</code> and/or framework properties, and still
      retrieve the MBeans for a OSGi framework instance.</para>

      <para>The actual object name prefixes are defined in the MBean
      interfaces. For example, the Object Name for the Configuration Admin
      MBean is:</para>

      <programlisting>osgi.compendium:service=cm,version=1.3</programlisting>

      <para>It is the responsibility of the party registering the MBean to
      suffix this with the framework and UUID.</para>

      <para>In this specification, all management interfaces are specified to
      return opaque Strings or longs rather than Object Names so that the
      MBean interfaces contain no JMX specific artifacts and can be used with
      a variety of remote access protocols such as SNMP, etc. Non JMX use of
      these APIs can use these Strings as their own opaque identifiers without
      any change to the interfaces themselves.</para>
    </section>

    <section>
      <title>The MBean Server</title>

      <para>An implementation of this specification must find all MBean
      Servers services that it has access to. It should then register all
      MBeans with each server found in the service registry.</para>

      <para>A compliant implementation must register all the framework's
      MBeans: <code>FrameworkMBean, BundleStateMBean, ServiceStateMBean,
      BundleWiringStateMBean and PackageStateMBean</code>. The registration of
      the compendium services is optional. However, if they are registered
      they must implement the behavior as defined in this
      specification.</para>
    </section>

    <section>
      <title>Registrations</title>

      <para>The OSGi MBeans are designed to minimize the notifications. That
      is, the objects model a command interface to access the required
      information. Their registration is not intended to signify anything else
      than the start of the manager bundle and the availability of the
      underlying resource.</para>

      <para>Implementations must always register only one of each of the
      Framework MBean types (Framework MBean, Service State MBean, Bundle
      State MBean, Wiring State MBean, and Package State MBean). All other
      MBean types depend on the registered services they manage. Each service
      requires its unique MBean. If no corresponding service is present, then
      no MBean should be registered. Modified events must be ignored. If a
      manager supports a specific OSGi MBean for a compendium service then it
      must register an MBean for each instance of that service.</para>
    </section>
  </section>

  <section>
    <title>MBeans</title>

    <para>This specification defines MBean interfaces listed in the following
    table. The Object Name specified in this table is broken into a number of
    lines for readability, however, newlines and whitespace is not allowed in
    the Object Name.</para>

    <table>
      <title>MBeans</title>

      <tgroup cols="3">
        <colspec colnum="1" colwidth="1*"/>

        <colspec colnum="2" colwidth="1*"/>

        <colspec colnum="3" colwidth="1.2*"/>

        <thead>
          <row>
            <entry>MBean</entry>

            <entry>Object Name</entry>

            <entry>Description</entry>
          </row>
        </thead>

        <tbody>
          <row>
            <entry><para><xref linkend="org.osgi.jmx.framework.FrameworkMBean"
            xrefstyle="hyperlink"/></para></entry>

            <entry><para><code>osgi.core:</code></para><para><code>type=framework,</code></para><para><code>version=1.7</code></para></entry>

            <entry><para>Provides access to bundle life cycle methods of the
            framework including batch install and update
            operations.</para></entry>
          </row>

          <row>
            <entry><para><xref
            linkend="org.osgi.jmx.framework.BundleStateMBean"
            xrefstyle="hyperlink"/></para></entry>

            <entry><para><code>osgi.core:</code></para><para><code>type=bundleState,</code></para><para><code>version=1.7</code></para></entry>

            <entry><para>Provides detailed access to the state of one bundle
            and aggregated state of a group of bundles.</para></entry>
          </row>

          <row>
            <entry><para><xref
            linkend="org.osgi.jmx.framework.ServiceStateMBean"
            xrefstyle="hyperlink"/></para></entry>

            <entry><para><code>osgi.core:</code></para><para><code>type=serviceState,</code></para><para><code>version=1.7</code></para></entry>

            <entry><para>Provides detailed access to the state of one service
            and aggregated state of a group of services.</para></entry>
          </row>

          <row>
            <entry><para><xref
            linkend="org.osgi.jmx.framework.PackageStateMBean"
            xrefstyle="hyperlink"/></para></entry>

            <entry><para><code>osgi.core:</code></para><para><code>type=packageState,</code></para><para><code>version=1.5</code></para></entry>

            <entry><para>Provides detailed access to the state of one package
            and aggregated state of a group of packages.</para></entry>
          </row>

          <row>
            <entry><para><xref
            linkend="org.osgi.jmx.service.permissionadmin.PermissionAdminMBean"
            xrefstyle="hyperlink"/></para></entry>

            <entry><para><code>osgi.core:</code></para><para><code>service=permissionadmin,</code></para><para><code>version=1.2</code></para></entry>

            <entry><para>Based on the Permission Admin service.</para></entry>
          </row>

          <row>
            <entry><para><xref
            linkend="org.osgi.jmx.service.cm.ConfigurationAdminMBean"
            xrefstyle="hyperlink"/></para></entry>

            <entry><para><code>osgi.compendium:</code></para><para><code>service=cm,</code></para><para><code>version=1.3</code></para></entry>

            <entry><para>Manages a Configuration Admin service.</para></entry>
          </row>

          <row>
            <entry><para><xref
            linkend="org.osgi.jmx.service.provisioning.ProvisioningServiceMBean"
            xrefstyle="hyperlink"/></para></entry>

            <entry><para><code>osgi.compendium:</code></para><para><code>service=provisioning,</code></para><para><code>version=1.2</code></para></entry>

            <entry><para>Manages a Provisioning Service.</para></entry>
          </row>

          <row>
            <entry><para><xref
            linkend="org.osgi.jmx.service.useradmin.UserAdminMBean"
            xrefstyle="hyperlink"/></para></entry>

            <entry><para><code>osgi.compendium:</code></para><para><code>service=useradmin,</code></para><para><code>version=1.1</code></para></entry>

            <entry><para>Manages a User Admin service.</para></entry>
          </row>

          <row>
            <entry><para><xref
            linkend="org.osgi.jmx.framework.wiring.BundleWiringStateMBean"
            xrefstyle="hyperlink"/></para></entry>

            <entry><para><code>osgi.core:</code></para><para><code>service=wiringState,</code></para><para><code>version=1.1</code></para></entry>

            <entry><para>Reflects the Framework's wiring state.</para></entry>
          </row>
        </tbody>
      </tgroup>
    </table>
  </section>

  <section>
    <title>Item</title>

    <para>The MBean interfaces do not only define the Java interface, they
    also define the Open Types. These types are defined with the <xref
    linkend="org.osgi.jmx.Item" xrefstyle="hyperlink"/> class in this
    specification to simplify the definitions; the Item class has no role in a
    management application. The Item class is used to allow the items used in
    Composite Types to be encoded in the interface. This is not possible with
    the standard Open Types because they use exceptions and use parallel
    arrays. For example, the following code defines a static Open Type without
    the Item class:</para>

    <programlisting>static CompositeType HEADER;
static {
   try {
     HEADER = new CompositeType( "HEADER" "This is a header", 
        new String[] {"KEY", "VALUE"},
        new String[] {"A key for a header", "A value for a header"},
        new OpenType[] { SimpleType.STRING, SimpleType.STRING });
   catch(OpenDataException e) {
     ...
   }
}</programlisting>

    <para>This code can be replaced with the <code>Item</code> class:</para>

    <programlisting>static Item KEY = new Item("KEY", "A key forheader", SimpleType.STRING );
static Item VALUE = new Item("VALUE", "A value for header",SimpleType.STRING );
static CompositeType HEADER = Item.composite( "HEADER", "Thisis a header",
    KEY, VALUE );</programlisting>

    <para>The Item class also provides a number of convenience methods to
    construct the different Open Types. However, the intention is to simplify
    the specification definitions, not as an aid in management
    operations.</para>
  </section>

  <section>
    <title>Security</title>

    <para>Exposing any system remotely opens up a, potentially, devastating
    security hole in a system. Remote entities should establish their identity
    and the management system should be able to control the access these
    entities have over the management system. JMX seamlessly inter operates
    with the Java Authentication and Authorization Service (JAAS) and Java 2
    platform Standard Edition (Java SE) Security Architecture.</para>

    <para>The JMX OSGi manager must have access to the services it manages and
    the operations it invokes. It is likely that this bundle requires All
    Permission because it needs to invoke operations on the Conditional
    Permission Admin. It is strongly advised that implementations limit the
    set of available permissions based on authenticating the remote
    manager.</para>
  </section>

<<<<<<< HEAD
=======
  <section>
    <title>Changes</title>

    <itemizedlist>
      <listitem>
        <para>The Object Names now contain framework name and UUID</para>
      </listitem>

      <listitem>
        <para>Versions are updated</para>
      </listitem>

      <listitem>
        <para>Added <code>Version</code> to the scalar types</para>
      </listitem>

      <listitem>
        <para>Added a <xref
        linkend="org.osgi.jmx.framework.wiring.BundleWiringStateMBean"
        xrefstyle="hyperlink"/> reflecting the Framework's Wiring API</para>
      </listitem>

      <listitem>
        <para>Changed <xref linkend="org.osgi.jmx.framework.BundleStateMBean"
        xrefstyle="hyperlink"/>, <xref
        linkend="org.osgi.jmx.framework.FrameworkMBean"
        xrefstyle="hyperlink"/>, <xref
        linkend="org.osgi.jmx.framework.ServiceStateMBean"
        xrefstyle="hyperlink"/></para>
      </listitem>

      <listitem>
        <para>Clarified how lists are encoded for properties</para>
      </listitem>
    </itemizedlist>
  </section>

>>>>>>> d1fc5d72
  <xi:include href="../../generated/javadoc/docbook/org.osgi.jmx.xml"/>

  <xi:include href="../../generated/javadoc/docbook/org.osgi.jmx.framework.xml"/>

  <xi:include href="../../generated/javadoc/docbook/org.osgi.jmx.service.cm.xml"/>

  <xi:include href="../../generated/javadoc/docbook/org.osgi.jmx.service.permissionadmin.xml"/>

  <xi:include href="../../generated/javadoc/docbook/org.osgi.jmx.service.provisioning.xml"/>

  <xi:include href="../../generated/javadoc/docbook/org.osgi.jmx.service.useradmin.xml"/>

  <xi:include href="../../generated/javadoc/docbook/org.osgi.jmx.framework.wiring.xml"/>

  <section>
    <title>References</title>

    <bibliolist>
      <bibliomixed><title>JMX</title>http://en.wikipedia.org/wiki/JMX</bibliomixed>

      <bibliomixed><title>Java Management Extensions (JMX) Technology
      Overview</title>http://docs.oracle.com/javase/1.5.0/docs/guide/jmx/overview/JMXoverviewTOC.html</bibliomixed>

      <bibliomixed xml:id="i3067363"><title>JSR 3: Java Management Extensions
      (JMX)
      Specification</title>http://www.jcp.org/en/jsr/detailid=3</bibliomixed>

      <bibliomixed><title>JSR 255: Java Management Extensions (JMX)
      Specification, version
      2.0</title>http://www.jcp.org/en/jsr/detailid=255</bibliomixed>

      <bibliomixed><title>JSR 160: JavaTM Management Extensions (JMX) Remote
      API</title>http://www.jcp.org/en/jsr/detailid=160</bibliomixed>

      <bibliomixed><title>JSR 262: Web Services Connector for Java Management
      Extensions (JMX)
      Agents</title>http://www.jcp.org/en/jsr/detailid=262</bibliomixed>

      <bibliomixed><title>JavaTM Management Extensions (JMXTM)API
      Specification</title>http://docs.oracle.com/javase/1.5.0/docs/guide/jmx/spec.html</bibliomixed>

      <bibliomixed xml:id="i3160796"><title>Using JConsole to Monitor
      Applications</title>http://java.sun.com/developer/technicalArticles/J2SE/jconsole.html</bibliomixed>
    </bibliolist>
  </section>
</chapter><|MERGE_RESOLUTION|>--- conflicted
+++ resolved
@@ -869,46 +869,6 @@
     manager.</para>
   </section>
 
-<<<<<<< HEAD
-=======
-  <section>
-    <title>Changes</title>
-
-    <itemizedlist>
-      <listitem>
-        <para>The Object Names now contain framework name and UUID</para>
-      </listitem>
-
-      <listitem>
-        <para>Versions are updated</para>
-      </listitem>
-
-      <listitem>
-        <para>Added <code>Version</code> to the scalar types</para>
-      </listitem>
-
-      <listitem>
-        <para>Added a <xref
-        linkend="org.osgi.jmx.framework.wiring.BundleWiringStateMBean"
-        xrefstyle="hyperlink"/> reflecting the Framework's Wiring API</para>
-      </listitem>
-
-      <listitem>
-        <para>Changed <xref linkend="org.osgi.jmx.framework.BundleStateMBean"
-        xrefstyle="hyperlink"/>, <xref
-        linkend="org.osgi.jmx.framework.FrameworkMBean"
-        xrefstyle="hyperlink"/>, <xref
-        linkend="org.osgi.jmx.framework.ServiceStateMBean"
-        xrefstyle="hyperlink"/></para>
-      </listitem>
-
-      <listitem>
-        <para>Clarified how lists are encoded for properties</para>
-      </listitem>
-    </itemizedlist>
-  </section>
-
->>>>>>> d1fc5d72
   <xi:include href="../../generated/javadoc/docbook/org.osgi.jmx.xml"/>
 
   <xi:include href="../../generated/javadoc/docbook/org.osgi.jmx.framework.xml"/>
