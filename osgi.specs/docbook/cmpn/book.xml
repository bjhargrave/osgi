--- conflicted
+++ resolved
@@ -109,11 +109,6 @@
   <xi:include href="../703/util.position.xml"/>
 
   <xi:include href="../704/util.measurement.xml"/>
-<<<<<<< HEAD
-=======
 
   <xi:include href="../705/util.promise.xml"/>
-
-  <xi:include href="../999/osgi.ee.xml"/>
->>>>>>> a64509da
 </book>