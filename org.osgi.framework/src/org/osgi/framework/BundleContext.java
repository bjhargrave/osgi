--- conflicted
+++ resolved
@@ -31,8 +31,7 @@
  * <ul>
  * <li>Subscribe to events published by the Framework.
  * <li>Register service objects with the Framework service registry.
- * <li>Retrieve {@code ServiceReferences} from the Framework service
- * registry.
+ * <li>Retrieve {@code ServiceReferences} from the Framework service registry.
  * <li>Get and release service objects for a referenced service.
  * <li>Install new bundles in the Framework.
  * <li>Get the list of bundles installed in the Framework.
@@ -42,27 +41,25 @@
  * </ul>
  * 
  * <p>
- * A {@code BundleContext} object will be created and provided to the
- * bundle associated with this context when it is started using the
- * {@link BundleActivator#start} method. The same {@code BundleContext}
- * object will be passed to the bundle associated with this context when it is
- * stopped using the {@link BundleActivator#stop} method. A
- * {@code BundleContext} object is generally for the private use of its
- * associated bundle and is not meant to be shared with other bundles in the
- * OSGi environment.
+ * A {@code BundleContext} object will be created and provided to the bundle
+ * associated with this context when it is started using the
+ * {@link BundleActivator#start} method. The same {@code BundleContext} object
+ * will be passed to the bundle associated with this context when it is stopped
+ * using the {@link BundleActivator#stop} method. A {@code BundleContext} object
+ * is generally for the private use of its associated bundle and is not meant to
+ * be shared with other bundles in the OSGi environment.
  * 
  * <p>
- * The {@code Bundle} object associated with a {@code BundleContext}
- * object is called the <em>context bundle</em>.
+ * The {@code Bundle} object associated with a {@code BundleContext} object is
+ * called the <em>context bundle</em>.
  * 
  * <p>
- * The {@code BundleContext} object is only valid during the execution of
- * its context bundle; that is, during the period from when the context bundle
- * is in the {@code STARTING}, {@code STOPPING}, and
- * {@code ACTIVE} bundle states. If the {@code BundleContext} object
- * is used subsequently, an {@code IllegalStateException} must be thrown.
- * The {@code BundleContext} object must never be reused after its context
- * bundle is stopped.
+ * The {@code BundleContext} object is only valid during the execution of its
+ * context bundle; that is, during the period from when the context bundle is in
+ * the {@code STARTING}, {@code STOPPING}, and {@code ACTIVE} bundle states. If
+ * the {@code BundleContext} object is used subsequently, an
+ * {@code IllegalStateException} must be thrown. The {@code BundleContext}
+ * object must never be reused after its context bundle is stopped.
  * 
  * <p>
  * The Framework is the only entity that can create {@code BundleContext}
@@ -70,9 +67,9 @@
  * 
  * <p>
  * A {@link Bundle} can be {@link Bundle#adapt(Class) adapted} to its
- * {@code BundleContext}. In order for this to succeed, the caller must
- * have the appropriate {@code AdminPermission[bundle,CONTEXT]} if the Java
- * Runtime Environment supports permissions.
+ * {@code BundleContext}. In order for this to succeed, the caller must have the
+ * appropriate {@code AdminPermission[bundle,CONTEXT]} if the Java Runtime
+ * Environment supports permissions.
  * 
  * @ThreadSafe
  * @version $Id$
@@ -93,8 +90,8 @@
 	 * @return The value of the requested property, or {@code null} if the
 	 *         property is undefined.
 	 * @throws SecurityException If the caller does not have the appropriate
-	 *         {@code PropertyPermission} to read the property, and the
-	 *         Java Runtime Environment supports permissions.
+	 *         {@code PropertyPermission} to read the property, and the Java
+	 *         Runtime Environment supports permissions.
 	 */
 	String getProperty(String key);
 
@@ -104,12 +101,7 @@
 	 * 
 	 * @return The {@code Bundle} object associated with this
 	 *         {@code BundleContext}.
-<<<<<<< HEAD
-	 * @throws IllegalStateException If this BundleContext is no
-	 *         longer valid.
-=======
-	 * @throws IllegalStateException If this BundleContext is no longer valid.
->>>>>>> 12cfb310
+	 * @throws IllegalStateException If this BundleContext is no longer valid.
 	 */
 	Bundle getBundle();
 
@@ -117,15 +109,15 @@
 	 * Installs a bundle from the specified {@code InputStream} object.
 	 * 
 	 * <p>
-	 * If the specified {@code InputStream} is {@code null}, the
-	 * Framework must create the {@code InputStream} from which to read the
-	 * bundle by interpreting, in an implementation dependent manner, the
-	 * specified {@code location}.
-	 * 
-	 * <p>
-	 * The specified {@code location} identifier will be used as the
-	 * identity of the bundle. Every installed bundle is uniquely identified by
-	 * its location identifier which is typically in the form of a URL.
+	 * If the specified {@code InputStream} is {@code null}, the Framework must
+	 * create the {@code InputStream} from which to read the bundle by
+	 * interpreting, in an implementation dependent manner, the specified
+	 * {@code location}.
+	 * 
+	 * <p>
+	 * The specified {@code location} identifier will be used as the identity of
+	 * the bundle. Every installed bundle is uniquely identified by its location
+	 * identifier which is typically in the form of a URL.
 	 * 
 	 * <p>
 	 * The following steps are required to install a bundle:
@@ -151,8 +143,8 @@
 	 * 
 	 * <b>Postconditions, no exceptions thrown </b>
 	 * <ul>
-	 * <li>{@code getState()} in &#x007B; {@code INSTALLED},
-	 * {@code RESOLVED} &#x007D;.
+	 * <li>{@code getState()} in &#x007B; {@code INSTALLED}, {@code RESOLVED}
+	 * &#x007D;.
 	 * <li>Bundle has a unique ID.
 	 * </ul>
 	 * <b>Postconditions, when an exception is thrown </b>
@@ -163,17 +155,17 @@
 	 * </ul>
 	 * 
 	 * @param location The location identifier of the bundle to install.
-	 * @param input The {@code InputStream} object from which this bundle
-	 *        will be read or {@code null} to indicate the Framework must
-	 *        create the input stream from the specified location identifier.
-	 *        The input stream must always be closed when this method completes,
-	 *        even if an exception is thrown.
+	 * @param input The {@code InputStream} object from which this bundle will
+	 *        be read or {@code null} to indicate the Framework must create the
+	 *        input stream from the specified location identifier. The input
+	 *        stream must always be closed when this method completes, even if
+	 *        an exception is thrown.
 	 * @return The {@code Bundle} object of the installed bundle.
 	 * @throws BundleException If the input stream cannot be read or the
 	 *         installation failed.
 	 * @throws SecurityException If the caller does not have the appropriate
-	 *         {@code AdminPermission[installed bundle,LIFECYCLE]}, and the
-	 *         Java Runtime Environment supports permissions.
+	 *         {@code AdminPermission[installed bundle,LIFECYCLE]}, and the Java
+	 *         Runtime Environment supports permissions.
 	 * @throws IllegalStateException If this BundleContext is no longer valid.
 	 */
 	Bundle installBundle(String location, InputStream input)
@@ -191,8 +183,8 @@
 	 * @return The {@code Bundle} object of the installed bundle.
 	 * @throws BundleException If the installation failed.
 	 * @throws SecurityException If the caller does not have the appropriate
-	 *         {@code AdminPermission[installed bundle,LIFECYCLE]}, and the
-	 *         Java Runtime Environment supports permissions.
+	 *         {@code AdminPermission[installed bundle,LIFECYCLE]}, and the Java
+	 *         Runtime Environment supports permissions.
 	 * @throws IllegalStateException If this BundleContext is no longer valid.
 	 * @see #installBundle(String, InputStream)
 	 */
@@ -202,8 +194,8 @@
 	 * Returns the bundle with the specified identifier.
 	 * 
 	 * @param id The identifier of the bundle to retrieve.
-	 * @return A {@code Bundle} object or {@code null} if the
-	 *         identifier does not match any installed bundle.
+	 * @return A {@code Bundle} object or {@code null} if the identifier does
+	 *         not match any installed bundle.
 	 */
 	Bundle getBundle(long id);
 
@@ -221,82 +213,48 @@
 	Bundle[] getBundles();
 
 	/**
-<<<<<<< HEAD
-	 * Adds the specified {@code ServiceListener} object with the
-	 * specified {@code filter} to the context bundle's list of
-	 * listeners. See {@link Filter} for a description of the filter syntax.
-=======
 	 * Adds the specified {@code ServiceListener} object with the specified
 	 * {@code filter} to the context bundle's list of listeners. See
 	 * {@link Filter} for a description of the filter syntax.
->>>>>>> 12cfb310
 	 * {@code ServiceListener} objects are notified when a service has a
 	 * lifecycle state change.
 	 * 
 	 * <p>
 	 * If the context bundle's list of listeners already contains a listener
-<<<<<<< HEAD
-	 * {@code l} such that {@code (l==listener)}, then this
-	 * method replaces that listener's filter (which may be {@code null})
-	 * with the specified one (which may be {@code null}).
-=======
-	 * {@code l} such that {@code (l==listener)}, then this method
-	 * replaces that listener's filter (which may be {@code null}) with the
-	 * specified one (which may be {@code null}).
->>>>>>> 12cfb310
+	 * {@code l} such that {@code (l==listener)}, then this method replaces that
+	 * listener's filter (which may be {@code null}) with the specified one
+	 * (which may be {@code null}).
 	 * 
 	 * <p>
 	 * The listener is called if the filter criteria is met. To filter based
 	 * upon the class of the service, the filter should reference the
-	 * {@link Constants#OBJECTCLASS} property. If {@code filter} is
-	 * {@code null}, all services are considered to match the filter.
-	 * 
-	 * <p>
-	 * When using a {@code filter}, it is possible that the
-<<<<<<< HEAD
-	 * {@code ServiceEvent}s for the complete lifecycle of a service
-	 * will not be delivered to the listener. For example, if the
-	 * {@code filter} only matches when the property {@code x} has
-	 * the value {@code 1}, the listener will not be called if the
-	 * service is registered with the property {@code x} not set to the
-	 * value {@code 1}. Subsequently, when the service is modified
-	 * setting property {@code x} to the value {@code 1}, the
-	 * filter will match and the listener will be called with a
-	 * {@code ServiceEvent} of type {@code MODIFIED}. Thus, the
-	 * listener will not be called with a {@code ServiceEvent} of type
-	 * {@code REGISTERED}.
-=======
-	 * {@code ServiceEvent}s for the complete lifecycle of a service will
-	 * not be delivered to the listener. For example, if the {@code filter}
-	 * only matches when the property {@code x} has the value
-	 * {@code 1}, the listener will not be called if the service is
-	 * registered with the property {@code x} not set to the value
-	 * {@code 1}. Subsequently, when the service is modified setting
-	 * property {@code x} to the value {@code 1}, the filter will
-	 * match and the listener will be called with a {@code ServiceEvent} of
-	 * type {@code MODIFIED}. Thus, the listener will not be called with a
+	 * {@link Constants#OBJECTCLASS} property. If {@code filter} is {@code null}
+	 * , all services are considered to match the filter.
+	 * 
+	 * <p>
+	 * When using a {@code filter}, it is possible that the {@code ServiceEvent}
+	 * s for the complete lifecycle of a service will not be delivered to the
+	 * listener. For example, if the {@code filter} only matches when the
+	 * property {@code x} has the value {@code 1}, the listener will not be
+	 * called if the service is registered with the property {@code x} not set
+	 * to the value {@code 1}. Subsequently, when the service is modified
+	 * setting property {@code x} to the value {@code 1}, the filter will match
+	 * and the listener will be called with a {@code ServiceEvent} of type
+	 * {@code MODIFIED}. Thus, the listener will not be called with a
 	 * {@code ServiceEvent} of type {@code REGISTERED}.
->>>>>>> 12cfb310
 	 * 
 	 * <p>
 	 * If the Java Runtime Environment supports permissions, the
-	 * {@code ServiceListener} object will be notified of a service event
-	 * only if the bundle that is registering it has the
-	 * {@code ServicePermission} to get the service using at least one of
-	 * the named classes the service was registered under.
+	 * {@code ServiceListener} object will be notified of a service event only
+	 * if the bundle that is registering it has the {@code ServicePermission} to
+	 * get the service using at least one of the named classes the service was
+	 * registered under.
 	 * 
 	 * @param listener The {@code ServiceListener} object to be added.
 	 * @param filter The filter criteria.
-<<<<<<< HEAD
-	 * @throws InvalidSyntaxException If {@code filter} contains an
-	 *         invalid filter string that cannot be parsed.
-	 * @throws IllegalStateException If this BundleContext is no
-	 *         longer valid.
-=======
 	 * @throws InvalidSyntaxException If {@code filter} contains an invalid
 	 *         filter string that cannot be parsed.
 	 * @throws IllegalStateException If this BundleContext is no longer valid.
->>>>>>> 12cfb310
 	 * @see ServiceEvent
 	 * @see ServiceListener
 	 * @see ServicePermission
@@ -305,91 +263,54 @@
 			throws InvalidSyntaxException;
 
 	/**
-	 * Adds the specified {@code ServiceListener} object to the context
-	 * bundle's list of listeners.
+	 * Adds the specified {@code ServiceListener} object to the context bundle's
+	 * list of listeners.
 	 * 
 	 * <p>
 	 * This method is the same as calling
 	 * {@code BundleContext.addServiceListener(ServiceListener listener,
-<<<<<<< HEAD
-	 * String filter)}
-	 * with {@code filter} set to {@code null}.
+	 * String filter)} with {@code filter} set to {@code null}.
 	 * 
 	 * @param listener The {@code ServiceListener} object to be added.
-	 * @throws IllegalStateException If this BundleContext is no
-	 *         longer valid.
-=======
-	 * String filter)} with {@code filter} set to {@code null}.
-	 * 
-	 * @param listener The {@code ServiceListener} object to be added.
-	 * @throws IllegalStateException If this BundleContext is no longer valid.
->>>>>>> 12cfb310
+	 * @throws IllegalStateException If this BundleContext is no longer valid.
 	 * @see #addServiceListener(ServiceListener, String)
 	 */
 	void addServiceListener(ServiceListener listener);
 
 	/**
-	 * Removes the specified {@code ServiceListener} object from the
-	 * context bundle's list of listeners.
-	 * 
-	 * <p>
-	 * If {@code listener} is not contained in this context bundle's list
-	 * of listeners, this method does nothing.
+	 * Removes the specified {@code ServiceListener} object from the context
+	 * bundle's list of listeners.
+	 * 
+	 * <p>
+	 * If {@code listener} is not contained in this context bundle's list of
+	 * listeners, this method does nothing.
 	 * 
 	 * @param listener The {@code ServiceListener} to be removed.
-<<<<<<< HEAD
-	 * @throws IllegalStateException If this BundleContext is no
-	 *         longer valid.
-=======
-	 * @throws IllegalStateException If this BundleContext is no longer valid.
->>>>>>> 12cfb310
+	 * @throws IllegalStateException If this BundleContext is no longer valid.
 	 */
 	void removeServiceListener(ServiceListener listener);
 
 	/**
-	 * Adds the specified {@code BundleListener} object to the context
-	 * bundle's list of listeners if not already present. BundleListener objects
-	 * are notified when a bundle has a lifecycle state change.
+	 * Adds the specified {@code BundleListener} object to the context bundle's
+	 * list of listeners if not already present. BundleListener objects are
+	 * notified when a bundle has a lifecycle state change.
 	 * 
 	 * <p>
 	 * If the context bundle's list of listeners already contains a listener
-<<<<<<< HEAD
-	 * {@code l} such that {@code (l==listener)}, this method
-	 * does nothing.
+	 * {@code l} such that {@code (l==listener)}, this method does nothing.
 	 * 
 	 * @param listener The {@code BundleListener} to be added.
-	 * @throws IllegalStateException If this BundleContext is no
-	 *         longer valid.
-=======
-	 * {@code l} such that {@code (l==listener)}, this method does
-	 * nothing.
-	 * 
-	 * @param listener The {@code BundleListener} to be added.
-	 * @throws IllegalStateException If this BundleContext is no longer valid.
->>>>>>> 12cfb310
+	 * @throws IllegalStateException If this BundleContext is no longer valid.
 	 * @throws SecurityException If listener is a
-	 *         {@code SynchronousBundleListener} and the caller does not
-	 *         have the appropriate
-	 *         {@code AdminPermission[context bundle,LISTENER]}, and the
-	 *         Java Runtime Environment supports permissions.
+	 *         {@code SynchronousBundleListener} and the caller does not have
+	 *         the appropriate {@code AdminPermission[context bundle,LISTENER]},
+	 *         and the Java Runtime Environment supports permissions.
 	 * @see BundleEvent
 	 * @see BundleListener
 	 */
 	void addBundleListener(BundleListener listener);
 
 	/**
-<<<<<<< HEAD
-	 * Removes the specified {@code BundleListener} object from the
-	 * context bundle's list of listeners.
-	 * 
-	 * <p>
-	 * If {@code listener} is not contained in the context bundle's list
-	 * of listeners, this method does nothing.
-	 * 
-	 * @param listener The {@code BundleListener} object to be removed.
-	 * @throws IllegalStateException If this BundleContext is no
-	 *         longer valid.
-=======
 	 * Removes the specified {@code BundleListener} object from the context
 	 * bundle's list of listeners.
 	 * 
@@ -399,12 +320,10 @@
 	 * 
 	 * @param listener The {@code BundleListener} object to be removed.
 	 * @throws IllegalStateException If this BundleContext is no longer valid.
->>>>>>> 12cfb310
 	 * @throws SecurityException If listener is a
-	 *         {@code SynchronousBundleListener} and the caller does not
-	 *         have the appropriate
-	 *         {@code AdminPermission[context bundle,LISTENER]}, and the
-	 *         Java Runtime Environment supports permissions.
+	 *         {@code SynchronousBundleListener} and the caller does not have
+	 *         the appropriate {@code AdminPermission[context bundle,LISTENER]},
+	 *         and the Java Runtime Environment supports permissions.
 	 */
 	void removeBundleListener(BundleListener listener);
 
@@ -415,45 +334,25 @@
 	 * 
 	 * <p>
 	 * If the context bundle's list of listeners already contains a listener
-<<<<<<< HEAD
-	 * {@code l} such that {@code (l==listener)}, this method
-	 * does nothing.
+	 * {@code l} such that {@code (l==listener)}, this method does nothing.
 	 * 
 	 * @param listener The {@code FrameworkListener} object to be added.
-	 * @throws IllegalStateException If this BundleContext is no
-	 *         longer valid.
-=======
-	 * {@code l} such that {@code (l==listener)}, this method does
-	 * nothing.
-	 * 
-	 * @param listener The {@code FrameworkListener} object to be added.
-	 * @throws IllegalStateException If this BundleContext is no longer valid.
->>>>>>> 12cfb310
+	 * @throws IllegalStateException If this BundleContext is no longer valid.
 	 * @see FrameworkEvent
 	 * @see FrameworkListener
 	 */
 	void addFrameworkListener(FrameworkListener listener);
 
 	/**
-	 * Removes the specified {@code FrameworkListener} object from the
-	 * context bundle's list of listeners.
-	 * 
-	 * <p>
-<<<<<<< HEAD
-	 * If {@code listener} is not contained in the context bundle's list
-	 * of listeners, this method does nothing.
-	 * 
-	 * @param listener The {@code FrameworkListener} object to be
-	 *        removed.
-	 * @throws IllegalStateException If this BundleContext is no
-	 *         longer valid.
-=======
+	 * Removes the specified {@code FrameworkListener} object from the context
+	 * bundle's list of listeners.
+	 * 
+	 * <p>
 	 * If {@code listener} is not contained in the context bundle's list of
 	 * listeners, this method does nothing.
 	 * 
 	 * @param listener The {@code FrameworkListener} object to be removed.
 	 * @throws IllegalStateException If this BundleContext is no longer valid.
->>>>>>> 12cfb310
 	 */
 	void removeFrameworkListener(FrameworkListener listener);
 
@@ -461,11 +360,11 @@
 	 * Registers the specified service object with the specified properties
 	 * under the specified class names into the Framework. A
 	 * {@code ServiceRegistration} object is returned. The
-	 * {@code ServiceRegistration} object is for the private use of the
-	 * bundle registering the service and should not be shared with other
-	 * bundles. The registering bundle is defined to be the context bundle.
-	 * Other bundles can locate the service by using either the
-	 * {@link #getServiceReferences} or {@link #getServiceReference} method.
+	 * {@code ServiceRegistration} object is for the private use of the bundle
+	 * registering the service and should not be shared with other bundles. The
+	 * registering bundle is defined to be the context bundle. Other bundles can
+	 * locate the service by using either the {@link #getServiceReferences} or
+	 * {@link #getServiceReference} method.
 	 * 
 	 * <p>
 	 * A bundle can register a service object that implements the
@@ -476,8 +375,8 @@
 	 * The following steps are required to register a service:
 	 * <ol>
 	 * <li>If {@code service} is not a {@code ServiceFactory}, an
-	 * {@code IllegalArgumentException} is thrown if {@code service}
-	 * is not an {@code instanceof} all the specified class names.
+	 * {@code IllegalArgumentException} is thrown if {@code service} is not an
+	 * {@code instanceof} all the specified class names.
 	 * <li>The Framework adds the following service properties to the service
 	 * properties from the specified {@code Dictionary} (which may be
 	 * {@code null}): <br/>
@@ -485,8 +384,8 @@
 	 * registration number of the service <br/>
 	 * A property named {@link Constants#OBJECTCLASS} containing all the
 	 * specified classes. <br/>
-	 * Properties with these names in the specified {@code Dictionary} will
-	 * be ignored.
+	 * Properties with these names in the specified {@code Dictionary} will be
+	 * ignored.
 	 * <li>The service is added to the Framework service registry and may now be
 	 * used by other bundles.
 	 * <li>A service event of type {@link ServiceEvent#REGISTERED} is fired.
@@ -497,30 +396,29 @@
 	 * @param clazzes The class names under which the service can be located.
 	 *        The class names in this array will be stored in the service's
 	 *        properties under the key {@link Constants#OBJECTCLASS}.
-	 * @param service The service object or a {@code ServiceFactory}
-	 *        object.
+	 * @param service The service object or a {@code ServiceFactory} object.
 	 * @param properties The properties for this service. The keys in the
 	 *        properties object must all be {@code String} objects. See
 	 *        {@link Constants} for a list of standard service property keys.
 	 *        Changes should not be made to this object after calling this
 	 *        method. To update the service's properties the
 	 *        {@link ServiceRegistration#setProperties} method must be called.
-	 *        The set of properties may be {@code null} if the service has
-	 *        no properties.
+	 *        The set of properties may be {@code null} if the service has no
+	 *        properties.
 	 * @return A {@code ServiceRegistration} object for use by the bundle
 	 *         registering the service to update the service's properties or to
 	 *         unregister the service.
 	 * @throws IllegalArgumentException If one of the following is true:
 	 *         <ul>
 	 *         <li>{@code service} is {@code null}. <li>{@code service
-	 *         } is not a {@code ServiceFactory} object and is not an
-	 *         instance of all the named classes in {@code clazzes}. <li>
-	 *         {@code properties} contains case variants of the same key
-	 *         name.
+	 *         } is not
+	 *         a {@code ServiceFactory} object and is not an instance of all the
+	 *         named classes in {@code clazzes}. <li> {@code properties}
+	 *         contains case variants of the same key name.
 	 *         </ul>
 	 * @throws SecurityException If the caller does not have the
-	 *         {@code ServicePermission} to register the service for all
-	 *         the named classes and the Java Runtime Environment supports
+	 *         {@code ServicePermission} to register the service for all the
+	 *         named classes and the Java Runtime Environment supports
 	 *         permissions.
 	 * @throws IllegalStateException If this BundleContext is no longer valid.
 	 * @see ServiceRegistration
@@ -536,14 +434,13 @@
 	 * <p>
 	 * This method is otherwise identical to
 	 * {@link #registerService(String[], Object, Dictionary)} and is provided as
-	 * a convenience when {@code service} will only be registered under a
-	 * single class name. Note that even in this case the value of the service's
+	 * a convenience when {@code service} will only be registered under a single
+	 * class name. Note that even in this case the value of the service's
 	 * {@link Constants#OBJECTCLASS} property will be an array of string, rather
 	 * than just a single string.
 	 * 
 	 * @param clazz The class name under which the service can be located.
-	 * @param service The service object or a {@code ServiceFactory}
-	 *        object.
+	 * @param service The service object or a {@code ServiceFactory} object.
 	 * @param properties The properties for this service.
 	 * @return A {@code ServiceRegistration} object for use by the bundle
 	 *         registering the service to update the service's properties or to
@@ -561,15 +458,14 @@
 	 * <p>
 	 * This method is otherwise identical to
 	 * {@link #registerService(String[], Object, Dictionary)} and is provided as
-	 * a convenience when {@code service} will only be registered under a
-	 * single class name. Note that even in this case the value of the service's
+	 * a convenience when {@code service} will only be registered under a single
+	 * class name. Note that even in this case the value of the service's
 	 * {@link Constants#OBJECTCLASS} property will be an array of string, rather
 	 * than just a single string.
 	 * 
 	 * @param <S> Type of Service.
 	 * @param clazz The class name under which the service can be located.
-	 * @param service The service object or a {@code ServiceFactory}
-	 *        object.
+	 * @param service The service object or a {@code ServiceFactory} object.
 	 * @param properties The properties for this service.
 	 * @return A {@code ServiceRegistration} object for use by the bundle
 	 *         registering the service to update the service's properties or to
@@ -582,9 +478,9 @@
 			Dictionary<String, ? > properties);
 
 	/**
-	 * Returns an array of {@code ServiceReference} objects. The returned
-	 * array of {@code ServiceReference} objects contains services that
-	 * were registered under the specified class, match the specified filter
+	 * Returns an array of {@code ServiceReference} objects. The returned array
+	 * of {@code ServiceReference} objects contains services that were
+	 * registered under the specified class, match the specified filter
 	 * expression, and the packages for the class names under which the services
 	 * were registered match the context bundle's packages as defined in
 	 * {@link ServiceReference#isAssignableTo(Bundle, String)}.
@@ -595,29 +491,29 @@
 	 * unregistered at any time.
 	 * 
 	 * <p>
-	 * The specified {@code filter} expression is used to select the
-	 * registered services whose service properties contain keys and values
-	 * which satisfy the filter expression. See {@link Filter} for a description
-	 * of the filter syntax. If the specified {@code filter} is
-	 * {@code null}, all registered services are considered to match the
-	 * filter. If the specified {@code filter} expression cannot be parsed,
-	 * an {@link InvalidSyntaxException} will be thrown with a human readable
+	 * The specified {@code filter} expression is used to select the registered
+	 * services whose service properties contain keys and values which satisfy
+	 * the filter expression. See {@link Filter} for a description of the filter
+	 * syntax. If the specified {@code filter} is {@code null}, all registered
+	 * services are considered to match the filter. If the specified
+	 * {@code filter} expression cannot be parsed, an
+	 * {@link InvalidSyntaxException} will be thrown with a human readable
 	 * message where the filter became unparsable.
 	 * 
 	 * <p>
 	 * The result is an array of {@code ServiceReference} objects for all
 	 * services that meet all of the following conditions:
 	 * <ul>
-	 * <li>If the specified class name, {@code clazz}, is not
-	 * {@code null}, the service must have been registered with the
-	 * specified class name. The complete list of class names with which a
-	 * service was registered is available from the service's
-	 * {@link Constants#OBJECTCLASS objectClass} property.
-	 * <li>If the specified {@code filter} is not {@code null}, the
-	 * filter expression must match the service.
+	 * <li>If the specified class name, {@code clazz}, is not {@code null}, the
+	 * service must have been registered with the specified class name. The
+	 * complete list of class names with which a service was registered is
+	 * available from the service's {@link Constants#OBJECTCLASS objectClass}
+	 * property.
+	 * <li>If the specified {@code filter} is not {@code null}, the filter
+	 * expression must match the service.
 	 * <li>If the Java Runtime Environment supports permissions, the caller must
-	 * have {@code ServicePermission} with the {@code GET} action for
-	 * at least one of the class names under which the service was registered.
+	 * have {@code ServicePermission} with the {@code GET} action for at least
+	 * one of the class names under which the service was registered.
 	 * <li>For each class name with which the service was registered, calling
 	 * {@link ServiceReference#isAssignableTo(Bundle, String)} with the context
 	 * bundle and the class name on the service's {@code ServiceReference}
@@ -626,22 +522,20 @@
 	 * 
 	 * @param clazz The class name with which the service was registered or
 	 *        {@code null} for all services.
-	 * @param filter The filter expression or {@code null} for all
-	 *        services.
-	 * @return An array of {@code ServiceReference} objects or
-	 *         {@code null} if no services are registered which satisfy the
-	 *         search.
-	 * @throws InvalidSyntaxException If the specified {@code filter}
-	 *         contains an invalid filter expression that cannot be parsed.
+	 * @param filter The filter expression or {@code null} for all services.
+	 * @return An array of {@code ServiceReference} objects or {@code null} if
+	 *         no services are registered which satisfy the search.
+	 * @throws InvalidSyntaxException If the specified {@code filter} contains
+	 *         an invalid filter expression that cannot be parsed.
 	 * @throws IllegalStateException If this BundleContext is no longer valid.
 	 */
 	ServiceReference< ? >[] getServiceReferences(String clazz, String filter)
 			throws InvalidSyntaxException;
 
 	/**
-	 * Returns an array of {@code ServiceReference} objects. The returned
-	 * array of {@code ServiceReference} objects contains services that
-	 * were registered under the specified class and match the specified filter
+	 * Returns an array of {@code ServiceReference} objects. The returned array
+	 * of {@code ServiceReference} objects contains services that were
+	 * registered under the specified class and match the specified filter
 	 * expression.
 	 * 
 	 * <p>
@@ -650,40 +544,38 @@
 	 * unregistered at any time.
 	 * 
 	 * <p>
-	 * The specified {@code filter} expression is used to select the
-	 * registered services whose service properties contain keys and values
-	 * which satisfy the filter expression. See {@link Filter} for a description
-	 * of the filter syntax. If the specified {@code filter} is
-	 * {@code null}, all registered services are considered to match the
-	 * filter. If the specified {@code filter} expression cannot be parsed,
-	 * an {@link InvalidSyntaxException} will be thrown with a human readable
+	 * The specified {@code filter} expression is used to select the registered
+	 * services whose service properties contain keys and values which satisfy
+	 * the filter expression. See {@link Filter} for a description of the filter
+	 * syntax. If the specified {@code filter} is {@code null}, all registered
+	 * services are considered to match the filter. If the specified
+	 * {@code filter} expression cannot be parsed, an
+	 * {@link InvalidSyntaxException} will be thrown with a human readable
 	 * message where the filter became unparsable.
 	 * 
 	 * <p>
 	 * The result is an array of {@code ServiceReference} objects for all
 	 * services that meet all of the following conditions:
 	 * <ul>
-	 * <li>If the specified class name, {@code clazz}, is not
-	 * {@code null}, the service must have been registered with the
-	 * specified class name. The complete list of class names with which a
-	 * service was registered is available from the service's
-	 * {@link Constants#OBJECTCLASS objectClass} property.
-	 * <li>If the specified {@code filter} is not {@code null}, the
-	 * filter expression must match the service.
+	 * <li>If the specified class name, {@code clazz}, is not {@code null}, the
+	 * service must have been registered with the specified class name. The
+	 * complete list of class names with which a service was registered is
+	 * available from the service's {@link Constants#OBJECTCLASS objectClass}
+	 * property.
+	 * <li>If the specified {@code filter} is not {@code null}, the filter
+	 * expression must match the service.
 	 * <li>If the Java Runtime Environment supports permissions, the caller must
-	 * have {@code ServicePermission} with the {@code GET} action for
-	 * at least one of the class names under which the service was registered.
+	 * have {@code ServicePermission} with the {@code GET} action for at least
+	 * one of the class names under which the service was registered.
 	 * </ul>
 	 * 
 	 * @param clazz The class name with which the service was registered or
 	 *        {@code null} for all services.
-	 * @param filter The filter expression or {@code null} for all
-	 *        services.
-	 * @return An array of {@code ServiceReference} objects or
-	 *         {@code null} if no services are registered which satisfy the
-	 *         search.
-	 * @throws InvalidSyntaxException If the specified {@code filter}
-	 *         contains an invalid filter expression that cannot be parsed.
+	 * @param filter The filter expression or {@code null} for all services.
+	 * @return An array of {@code ServiceReference} objects or {@code null} if
+	 *         no services are registered which satisfy the search.
+	 * @throws InvalidSyntaxException If the specified {@code filter} contains
+	 *         an invalid filter expression that cannot be parsed.
 	 * @throws IllegalStateException If this BundleContext is no longer valid.
 	 * @since 1.3
 	 */
@@ -691,27 +583,20 @@
 			throws InvalidSyntaxException;
 
 	/**
-	 * Returns a {@code ServiceReference} object for a service that
-	 * implements and was registered under the specified class.
-	 * 
-	 * <p>
-	 * The returned {@code ServiceReference} object is valid at the time of
-	 * the call to this method. However as the Framework is a very dynamic
+	 * Returns a {@code ServiceReference} object for a service that implements
+	 * and was registered under the specified class.
+	 * 
+	 * <p>
+	 * The returned {@code ServiceReference} object is valid at the time of the
+	 * call to this method. However as the Framework is a very dynamic
 	 * environment, services can be modified or unregistered at any time.
 	 * 
 	 * <p>
 	 * This method is the same as calling
-<<<<<<< HEAD
-	 * {@link #getServiceReferences(String, String)} with a {@code null}
-	 * filter expression and then finding the reference with
-	 * the highest priority. It is provided as a convenience for when the caller is
-	 * interested in any service that implements the specified class.
-=======
-	 * {@link BundleContext#getServiceReferences(String, String)} with a
-	 * {@code null} filter expression and then finding the reference with
-	 * the highest priority. It is provided as a convenience for when the caller
-	 * is interested in any service that implements the specified class.
->>>>>>> 12cfb310
+	 * {@link #getServiceReferences(String, String)} with a {@code null} filter
+	 * expression and then finding the reference with the highest priority. It
+	 * is provided as a convenience for when the caller is interested in any
+	 * service that implements the specified class.
 	 * <p>
 	 * If multiple such services exist, the service with the highest priority is
 	 * selected. This priority is defined as the service reference with the
@@ -723,26 +608,26 @@
 	 * service that was registered first is returned.
 	 * 
 	 * @param clazz The class name with which the service was registered.
-	 * @return A {@code ServiceReference} object, or {@code null} if
-	 *         no services are registered which implement the named class.
+	 * @return A {@code ServiceReference} object, or {@code null} if no services
+	 *         are registered which implement the named class.
 	 * @throws IllegalStateException If this BundleContext is no longer valid.
 	 * @see #getServiceReferences(String, String)
 	 */
 	ServiceReference< ? > getServiceReference(String clazz);
 
 	/**
-	 * Returns a {@code ServiceReference} object for a service that
-	 * implements and was registered under the specified class.
-	 * 
-	 * <p>
-	 * The returned {@code ServiceReference} object is valid at the time of
-	 * the call to this method. However as the Framework is a very dynamic
+	 * Returns a {@code ServiceReference} object for a service that implements
+	 * and was registered under the specified class.
+	 * 
+	 * <p>
+	 * The returned {@code ServiceReference} object is valid at the time of the
+	 * call to this method. However as the Framework is a very dynamic
 	 * environment, services can be modified or unregistered at any time.
 	 * 
 	 * <p>
 	 * This method is the same as calling
-	 * {@link #getServiceReferences(Class, String)} with a {@code null}
-	 * filter expression. It is provided as a convenience for when the caller is
+	 * {@link #getServiceReferences(Class, String)} with a {@code null} filter
+	 * expression. It is provided as a convenience for when the caller is
 	 * interested in any service that implements the specified class.
 	 * <p>
 	 * If multiple such services exist, the service with the highest ranking (as
@@ -754,8 +639,8 @@
 	 * 
 	 * @param <S> Type of Service.
 	 * @param clazz The class name with which the service was registered.
-	 * @return A {@code ServiceReference} object, or {@code null} if
-	 *         no services are registered which implement the named class.
+	 * @return A {@code ServiceReference} object, or {@code null} if no services
+	 *         are registered which implement the named class.
 	 * @throws IllegalStateException If this BundleContext is no longer valid.
 	 * @see #getServiceReferences(Class, String)
 	 * @since 1.6
@@ -763,12 +648,12 @@
 	<S> ServiceReference<S> getServiceReference(Class<S> clazz);
 
 	/**
-	 * Returns a collection of {@code ServiceReference} objects. The
-	 * returned collection of {@code ServiceReference} objects contains
-	 * services that were registered under the specified class, match the
-	 * specified filter expression, and the packages for the class names under
-	 * which the services were registered match the context bundle's packages as
-	 * defined in {@link ServiceReference#isAssignableTo(Bundle, String)}.
+	 * Returns a collection of {@code ServiceReference} objects. The returned
+	 * collection of {@code ServiceReference} objects contains services that
+	 * were registered under the specified class, match the specified filter
+	 * expression, and the packages for the class names under which the services
+	 * were registered match the context bundle's packages as defined in
+	 * {@link ServiceReference#isAssignableTo(Bundle, String)}.
 	 * 
 	 * <p>
 	 * The collection is valid at the time of the call to this method. However
@@ -776,29 +661,29 @@
 	 * modified or unregistered at any time.
 	 * 
 	 * <p>
-	 * The specified {@code filter} expression is used to select the
-	 * registered services whose service properties contain keys and values
-	 * which satisfy the filter expression. See {@link Filter} for a description
-	 * of the filter syntax. If the specified {@code filter} is
-	 * {@code null}, all registered services are considered to match the
-	 * filter. If the specified {@code filter} expression cannot be parsed,
-	 * an {@link InvalidSyntaxException} will be thrown with a human readable
+	 * The specified {@code filter} expression is used to select the registered
+	 * services whose service properties contain keys and values which satisfy
+	 * the filter expression. See {@link Filter} for a description of the filter
+	 * syntax. If the specified {@code filter} is {@code null}, all registered
+	 * services are considered to match the filter. If the specified
+	 * {@code filter} expression cannot be parsed, an
+	 * {@link InvalidSyntaxException} will be thrown with a human readable
 	 * message where the filter became unparsable.
 	 * 
 	 * <p>
-	 * The result is a collection of {@code ServiceReference} objects for
-	 * all services that meet all of the following conditions:
+	 * The result is a collection of {@code ServiceReference} objects for all
+	 * services that meet all of the following conditions:
 	 * <ul>
-	 * <li>If the specified class name, {@code clazz}, is not
-	 * {@code null}, the service must have been registered with the
-	 * specified class name. The complete list of class names with which a
-	 * service was registered is available from the service's
-	 * {@link Constants#OBJECTCLASS objectClass} property.
-	 * <li>If the specified {@code filter} is not {@code null}, the
-	 * filter expression must match the service.
+	 * <li>If the specified class name, {@code clazz}, is not {@code null}, the
+	 * service must have been registered with the specified class name. The
+	 * complete list of class names with which a service was registered is
+	 * available from the service's {@link Constants#OBJECTCLASS objectClass}
+	 * property.
+	 * <li>If the specified {@code filter} is not {@code null}, the filter
+	 * expression must match the service.
 	 * <li>If the Java Runtime Environment supports permissions, the caller must
-	 * have {@code ServicePermission} with the {@code GET} action for
-	 * at least one of the class names under which the service was registered.
+	 * have {@code ServicePermission} with the {@code GET} action for at least
+	 * one of the class names under which the service was registered.
 	 * <li>For each class name with which the service was registered, calling
 	 * {@link ServiceReference#isAssignableTo(Bundle, String)} with the context
 	 * bundle and the class name on the service's {@code ServiceReference}
@@ -808,12 +693,11 @@
 	 * @param <S> Type of Service
 	 * @param clazz The class name with which the service was registered. Must
 	 *        not be {@code null}.
-	 * @param filter The filter expression or {@code null} for all
-	 *        services.
-	 * @return A collection of {@code ServiceReference} objects. May be
-	 *         empty if no services are registered which satisfy the search.
-	 * @throws InvalidSyntaxException If the specified {@code filter}
-	 *         contains an invalid filter expression that cannot be parsed.
+	 * @param filter The filter expression or {@code null} for all services.
+	 * @return A collection of {@code ServiceReference} objects. May be empty if
+	 *         no services are registered which satisfy the search.
+	 * @throws InvalidSyntaxException If the specified {@code filter} contains
+	 *         an invalid filter expression that cannot be parsed.
 	 * @throws IllegalStateException If this BundleContext is no longer valid.
 	 * @since 1.6
 	 */
@@ -835,8 +719,8 @@
 	 * no longer use that service.
 	 * 
 	 * <p>
-	 * This method will always return {@code null} when the service
-	 * associated with this {@code reference} has been unregistered.
+	 * This method will always return {@code null} when the service associated
+	 * with this {@code reference} has been unregistered.
 	 * 
 	 * <p>
 	 * The following steps are required to get the service object:
@@ -853,10 +737,10 @@
 	 * for the service is greater than zero, subsequent calls to get the
 	 * services's service object for the context bundle will return the cached
 	 * service object. <br>
-	 * If the service object returned by the {@code ServiceFactory} object
-	 * is not an {@code instanceof} all the classes named when the service
-	 * was registered or the {@code ServiceFactory} object throws an
-	 * exception, {@code null} is returned and a Framework event of type
+	 * If the service object returned by the {@code ServiceFactory} object is
+	 * not an {@code instanceof} all the classes named when the service was
+	 * registered or the {@code ServiceFactory} object throws an exception,
+	 * {@code null} is returned and a Framework event of type
 	 * {@link FrameworkEvent#ERROR} containing a {@link ServiceException}
 	 * describing the error is fired.
 	 * <li>The service object for the service is returned.
@@ -867,17 +751,17 @@
 	 * @return A service object for the service associated with
 	 *         {@code reference} or {@code null} if the service is not
 	 *         registered, the service object returned by a
-	 *         {@code ServiceFactory} does not implement the classes under
-	 *         which it was registered or the {@code ServiceFactory} threw
-	 *         an exception.
+	 *         {@code ServiceFactory} does not implement the classes under which
+	 *         it was registered or the {@code ServiceFactory} threw an
+	 *         exception.
 	 * @throws SecurityException If the caller does not have the
-	 *         {@code ServicePermission} to get the service using at least
-	 *         one of the named classes the service was registered under and the
+	 *         {@code ServicePermission} to get the service using at least one
+	 *         of the named classes the service was registered under and the
 	 *         Java Runtime Environment supports permissions.
 	 * @throws IllegalStateException If this BundleContext is no longer valid.
 	 * @throws IllegalArgumentException If the specified
-	 *         {@code ServiceReference} was not created by the same
-	 *         framework instance as this {@code BundleContext}.
+	 *         {@code ServiceReference} was not created by the same framework
+	 *         instance as this {@code BundleContext}.
 	 * @see #ungetService(ServiceReference)
 	 * @see ServiceFactory
 	 */
@@ -885,10 +769,9 @@
 
 	/**
 	 * Releases the service object referenced by the specified
-	 * {@code ServiceReference} object. If the context bundle's use count
-	 * for the service is zero, this method returns {@code false}.
-	 * Otherwise, the context bundle's use count for the service is decremented
-	 * by one.
+	 * {@code ServiceReference} object. If the context bundle's use count for
+	 * the service is zero, this method returns {@code false}. Otherwise, the
+	 * context bundle's use count for the service is decremented by one.
 	 * 
 	 * <p>
 	 * The service's service object should no longer be used and all references
@@ -903,72 +786,53 @@
 	 * <li>The context bundle's use count for this service is decremented by
 	 * one.
 	 * <li>If the context bundle's use count for the service is currently zero
-	 * and the service was registered with a {@code ServiceFactory} object,
-	 * the
+	 * and the service was registered with a {@code ServiceFactory} object, the
 	 * {@link ServiceFactory#ungetService(Bundle, ServiceRegistration, Object)}
 	 * method is called to release the service object for the context bundle.
 	 * <li>{@code true} is returned.
 	 * </ol>
 	 * 
 	 * @param reference A reference to the service to be released.
-	 * @return {@code false} if the context bundle's use count for the
-	 *         service is zero or if the service has been unregistered;
-	 *         {@code true} otherwise.
-<<<<<<< HEAD
-	 * @throws IllegalStateException If this BundleContext is no
-	 *         longer valid.
-=======
-	 * @throws IllegalStateException If this BundleContext is no longer valid.
->>>>>>> 12cfb310
+	 * @return {@code false} if the context bundle's use count for the service
+	 *         is zero or if the service has been unregistered; {@code true}
+	 *         otherwise.
+	 * @throws IllegalStateException If this BundleContext is no longer valid.
 	 * @throws IllegalArgumentException If the specified
-	 *         {@code ServiceReference} was not created by the same
-	 *         framework instance as this {@code BundleContext}.
+	 *         {@code ServiceReference} was not created by the same framework
+	 *         instance as this {@code BundleContext}.
 	 * @see #getService
 	 * @see ServiceFactory
 	 */
 	boolean ungetService(ServiceReference< ? > reference);
 
 	/**
-	 * Creates a {@code File} object for a file in the persistent storage
-	 * area provided for the bundle by the Framework. This method will return
+	 * Creates a {@code File} object for a file in the persistent storage area
+	 * provided for the bundle by the Framework. This method will return
 	 * {@code null} if the platform does not have file system support.
 	 * 
 	 * <p>
-	 * A {@code File} object for the base directory of the persistent
-	 * storage area provided for the context bundle by the Framework can be
-	 * obtained by calling this method with an empty string as
-	 * {@code filename}.
+	 * A {@code File} object for the base directory of the persistent storage
+	 * area provided for the context bundle by the Framework can be obtained by
+	 * calling this method with an empty string as {@code filename}.
 	 * 
 	 * <p>
 	 * If the Java Runtime Environment supports permissions, the Framework will
 	 * ensure that the bundle has the {@code java.io.FilePermission} with
-<<<<<<< HEAD
-	 * actions {@code read},{@code write},{@code delete}
-	 * for all files (recursively) in the persistent storage area provided for
-	 * the context bundle.
-	 * 
-	 * @param filename A relative name to the file to be accessed.
-	 * @return A {@code File} object that represents the requested file
-	 *         or {@code null} if the platform does not have file system
-=======
-	 * actions {@code read},{@code write},{@code delete} for all
-	 * files (recursively) in the persistent storage area provided for the
-	 * context bundle.
+	 * actions {@code read},{@code write},{@code delete} for all files
+	 * (recursively) in the persistent storage area provided for the context
+	 * bundle.
 	 * 
 	 * @param filename A relative name to the file to be accessed.
 	 * @return A {@code File} object that represents the requested file or
-	 *         {@code null} if the platform does not have file system
->>>>>>> 12cfb310
-	 *         support.
-	 * @throws IllegalStateException If this BundleContext is no
-	 *         longer valid.
+	 *         {@code null} if the platform does not have file system support.
+	 * @throws IllegalStateException If this BundleContext is no longer valid.
 	 */
 	File getDataFile(String filename);
 
 	/**
-	 * Creates a {@code Filter} object. This {@code Filter} object may
-	 * be used to match a {@code ServiceReference} object or a
-	 * {@code Dictionary} object.
+	 * Creates a {@code Filter} object. This {@code Filter} object may be used
+	 * to match a {@code ServiceReference} object or a {@code Dictionary}
+	 * object.
 	 * 
 	 * <p>
 	 * If the filter cannot be parsed, an {@link InvalidSyntaxException} will be
