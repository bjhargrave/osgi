--- conflicted
+++ resolved
@@ -16,7 +16,7 @@
 
 package org.osgi.service.tr069todmt;
 
-import org.osgi.service.dmt.*;
+import org.osgi.service.dmt.DmtException;
 
 /**
  * This exception is defined in terms of applicable TR-069 fault codes. The
@@ -25,17 +25,9 @@
  * 
  */
 public class TR069Exception extends RuntimeException {
-<<<<<<< HEAD
 	private static final long	serialVersionUID		= 1L;
-	final String				message;
 	final int					faultCode;
 	final DmtException			dmtException;
-=======
-	private static final long serialVersionUID = 1L;
-	final int faultCode;
-	final DmtException dmtException;
-	
->>>>>>> e5b2bf63
 
 	/**
 	 * 9000 Method not supported
@@ -138,42 +130,30 @@
 	}
 
 	private int getFaultCode(DmtException e) {
-<<<<<<< HEAD
 		switch (e.getCode()) {
 			case DmtException.FEATURE_NOT_SUPPORTED :
 			case DmtException.COMMAND_NOT_ALLOWED :
+			case DmtException.SESSION_CREATION_TIMEOUT :
+			case DmtException.TRANSACTION_ERROR :
+			case DmtException.UNAUTHORIZED :
 				return REQUEST_DENIED;
 
 			case DmtException.INVALID_URI :
+			case DmtException.NODE_NOT_FOUND :
+			case DmtException.URI_TOO_LONG :
+				return INVALID_PARAMETER_NAME;
+
+			case DmtException.LIMIT_EXCEEDED :
+				return RESOURCES_EXCEEDED;
+
+			case DmtException.METADATA_MISMATCH :
+				return INVALID_PARAMETER_TYPE;
+
+			case DmtException.PERMISSION_DENIED :
+				return NON_WRITABLE_PARAMETER;
 
 			default :
-				return INTERNAL_ERROR; // Internal error
-=======
-		switch(e.getCode()) {
-		case DmtException.FEATURE_NOT_SUPPORTED: 
-		case DmtException.COMMAND_NOT_ALLOWED: 
-		case DmtException.SESSION_CREATION_TIMEOUT:
-		case DmtException.TRANSACTION_ERROR:
-		case DmtException.UNAUTHORIZED: 
-			return REQUEST_DENIED;
-			
-		case DmtException.INVALID_URI:
-		case DmtException.NODE_NOT_FOUND:
-		case DmtException.URI_TOO_LONG:
-			return INVALID_PARAMETER_NAME;
-				
-		case DmtException.LIMIT_EXCEEDED:
-			return RESOURCES_EXCEEDED;
-		
-		case DmtException.METADATA_MISMATCH:
-			return INVALID_PARAMETER_TYPE;
-					
-		case DmtException.PERMISSION_DENIED:
-			return NON_WRITABLE_PARAMETER;
-
-		default:
 				return INTERNAL_ERROR;
->>>>>>> e5b2bf63
 		}
 	}
 
