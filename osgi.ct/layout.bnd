--- conflicted
+++ resolved
@@ -4,11 +4,7 @@
 residential.ct.version	= ${build.version}
 proposed.ct.version		= ${build.version}
 
-<<<<<<< HEAD
-build.tests                 = ${uniq; ${build.core.tests}, ${build.cmpn.tests}, ${build.enterprise.tests}}
-=======
 build.tests                 = ${uniq; ${build.core.tests}, ${build.cmpn.tests}, ${build.enterprise.tests}, ${build.residential.tests}}
->>>>>>> 720fc5fb
 
 jar.core.tests = \
 	${repo;org.apache.servicemix.bundles.bcel}
