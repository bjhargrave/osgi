# Set javac settings from JDT prefs
-include: ${project.workspace}/cnf/eclipse/jdt.bnd

Bundle-Vendor					= Nokia
Bundle-Activator				= $(p).Activator

Bundle-RequiredExecutionEnvironment = J2SE-1.4

Private-Package				= \
	${p}, \
	${p}.plugin, \
 	org.osgi.impl.service.dwnl, \
 	org.osgi.impl.service.dwnlimpl

Export-Package 					= ${p}.perm, \
    org.osgi.service.deploymentadmin.*; -split-package:=first; provide:=true, \
    org.osgi.service.dmt.*; -split-package:=first

-buildpath						= \
    org.osgi.service.deploymentadmin;				version= project, \
<<<<<<< HEAD
	ee.j2se;										version= 1.4, \
	osgi.core;										version= 4.3, \
=======
	ee.j2se;										version= ${javac.compliance}, \
	osgi.core;										version= 4.0.1, \
>>>>>>> 4f0eb984
	osgi.cmpn;										version= 4.3, \
	org.eclipse.osgi;								version= 3.5<|MERGE_RESOLUTION|>--- conflicted
+++ resolved
@@ -18,12 +18,7 @@
 
 -buildpath						= \
     org.osgi.service.deploymentadmin;				version= project, \
-<<<<<<< HEAD
-	ee.j2se;										version= 1.4, \
+	ee.j2se;										version= ${javac.compliance}, \
 	osgi.core;										version= 4.3, \
-=======
-	ee.j2se;										version= ${javac.compliance}, \
-	osgi.core;										version= 4.0.1, \
->>>>>>> 4f0eb984
 	osgi.cmpn;										version= 4.3, \
 	org.eclipse.osgi;								version= 3.5