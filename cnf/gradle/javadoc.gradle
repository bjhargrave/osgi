/*
 * OSGi javadoc Gradle script
 */

def javadocName = project.name - 'osgi.'
def javadocSpecs = bnd("${javadocName}.specs")

task javadoc(overwrite: true, type: Javadoc) {
  description 'Build the javadoc.'
  group 'documentation'
  dependsOn compileJava
  classpath = compileJava.classpath
  source bnd.allSrcDirs
  javadocSpecs.split(/\s*,\s*/).each {
    include it.replace('.','/')+'/**/*.java'
  }
  configure(options) {
    docTitle = "OSGi&trade; ${bnd.javadoc_title} Release ${bnd.osgi_release}"
    windowTitle = "OSGi ${bnd.javadoc_title} Release ${bnd.osgi_release}"
    bottom = "<font size=-1>${bnd.copyright_html} Licensed under the <a href=\"{@docRoot}/LICENSE.html\">OSGi Specification License, Version 2.0</a></font>"
    header = "<b>OSGi&trade; ${bnd.javadoc_title}</b><br/><font size=-1>Release ${bnd.osgi_release}</font>"
    charSet = 'UTF-8'
    encoding = 'UTF-8'
    docEncoding = 'UTF-8'
    version = false
    use = true
    splitIndex = true
    author = false
    noDeprecated = false
    noDeprecatedList = false
    noIndex = false
    noNavBar = false
    noTree = false
    tags = ['Immutable:t:"Immutable"',
            'ThreadSafe:t:"ThreadSafe"',
            'NotThreadSafe:t:"NotThreadSafe"',
            'GuardedBy:mf:"Guarded By:"',
            'security:m:"Required Permissions"',
            'noimplement:t:"Consumers of this API must not implement this interface"']
    classpath bnd.project.bootclasspath*.file
  }
<<<<<<< HEAD
  if (bnd.javadoc_name != 'annotation') {
    if ((bnd.javadoc_name != 'core') && (bnd.javadoc_name != 'promise')) {
      dependsOn ":osgi.core:javadoc"
      options.linksOffline('../core', rootProject.file("osgi.core/${relativePath(destinationDir)}").absolutePath)
=======
  // compute dependencies on other javadoc builds based upon the classpath
  classpath.each {
    def matcher = it =~ "/(osgi\\.([^/]*))/"
    if (matcher) {
      dependsOn ":${matcher[0][1]}:javadoc"
      options.linksOffline("../${matcher[0][2]}", rootProject.file("${matcher[0][1]}/${relativePath(destinationDir)}").absolutePath)
>>>>>>> a37ad5c9
    }
  }
  /* Turn off javadoc 8 overly pedantic lint checking */
  if (JavaVersion.current().isJava8Compatible()) {
    options.addStringOption('Xdoclint:none', '-protected') 
  }
  doFirst {
    project.delete(destinationDir)
    logger.info "Title         : ${options.windowTitle}"
    logger.info "Packages      : ${javadocSpecs}"
    logger.info "Destdir       : ${destinationDir}"
  }
  def license = rootProject.file('osgi.companion/legal/OSGiSpecificationLicense-v20.html')
  inputs.file license
  doLast {
    copy {
      from license
      into destinationDir
      rename {
        'LICENSE.html'
      }
    }
  }
}

task(type: Zip, 'javadoc.zip') {
  description 'Zip the javadoc.'
  group 'documentation'
  dependsOn javadoc
  from javadoc.destinationDir
  into javadocName
  destinationDir docsDir
  archiveName "osgi.${javadocName}.javadoc.zip"
}
<|MERGE_RESOLUTION|>--- conflicted
+++ resolved
@@ -39,19 +39,12 @@
             'noimplement:t:"Consumers of this API must not implement this interface"']
     classpath bnd.project.bootclasspath*.file
   }
-<<<<<<< HEAD
-  if (bnd.javadoc_name != 'annotation') {
-    if ((bnd.javadoc_name != 'core') && (bnd.javadoc_name != 'promise')) {
-      dependsOn ":osgi.core:javadoc"
-      options.linksOffline('../core', rootProject.file("osgi.core/${relativePath(destinationDir)}").absolutePath)
-=======
   // compute dependencies on other javadoc builds based upon the classpath
   classpath.each {
     def matcher = it =~ "/(osgi\\.([^/]*))/"
     if (matcher) {
       dependsOn ":${matcher[0][1]}:javadoc"
       options.linksOffline("../${matcher[0][2]}", rootProject.file("${matcher[0][1]}/${relativePath(destinationDir)}").absolutePath)
->>>>>>> a37ad5c9
     }
   }
   /* Turn off javadoc 8 overly pedantic lint checking */
