# Set javac settings from JDT prefs
-include: ${project.workspace}/cnf/eclipse/jdt.bnd	

Bundle-Description			= DS Annotations Test Bundle

Export-Package = org.osgi.service.component
Private-Package 			= ${p}.*

-dsannotations: ${p}.*

-buildpath 					= \
	org.osgi.service.component.annotations; 	version=project, \
<<<<<<< HEAD
	osgi.core;					version=4.3.1, \
	osgi.cmpn;					version=4.3.1, \
	ee.j2se;					version=1.5
=======
	osgi.core;					version=4.3, \
	osgi.cmpn;					version=4.3, \
	ee.j2se;					version=${javac.compliance}
>>>>>>> 4f0eb984

-runbundles							= \
	org.osgi.impl.service.component; version=latest, \
	org.osgi.impl.service.cm; version=latest, \
	org.osgi.impl.service.log; version=latest
	
-runproperties = ${runproperties}, \
	equinox.ds.print=true, \
	equinox.ds.debug=true
<|MERGE_RESOLUTION|>--- conflicted
+++ resolved
@@ -10,15 +10,9 @@
 
 -buildpath 					= \
 	org.osgi.service.component.annotations; 	version=project, \
-<<<<<<< HEAD
 	osgi.core;					version=4.3.1, \
 	osgi.cmpn;					version=4.3.1, \
-	ee.j2se;					version=1.5
-=======
-	osgi.core;					version=4.3, \
-	osgi.cmpn;					version=4.3, \
 	ee.j2se;					version=${javac.compliance}
->>>>>>> 4f0eb984
 
 -runbundles							= \
 	org.osgi.impl.service.component; version=latest, \
