--- conflicted
+++ resolved
@@ -126,16 +126,6 @@
 	 * {@link Promise#getValue()} and {@link Promise#getFailure()} must not
 	 * block.
 	 * 
-<<<<<<< HEAD
-	 * @param with A Promise whose value or failure will be used to resolve the
-	 *        associated Promise. Must not be {@code null}.
-	 * @return A Promise that is resolved only when the associated Promise is
-	 *         resolved by the specified Promise. The returned Promise will be
-	 *         successfully resolved, with the value {@code null}, if the
-	 *         associated Promise was resolved by the specified Promise. The
-	 *         returned Promise will be resolved with a failure of
-	 *         {@link IllegalStateException} if the associated Promise was
-=======
 	 * @param with A Promise whose value or failure must be used to resolve the
 	 *        associated Promise. Must not be {@code null}.
 	 * @return A Promise that is resolved only when the associated Promise is
@@ -144,7 +134,6 @@
 	 *         associated Promise was resolved by the specified Promise. The
 	 *         returned Promise must be resolved with a failure of
 	 *         {@link IllegalStateException}, if the associated Promise was
->>>>>>> a64509da
 	 *         already resolved when the specified Promise was resolved.
 	 */
 	public Promise<Void> resolveWith(Promise<? extends T> with) {
