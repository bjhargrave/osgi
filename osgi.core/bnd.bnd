--- conflicted
+++ resolved
@@ -16,13 +16,9 @@
 	${core.specs} 
 
 -buildpath 					= \
-<<<<<<< HEAD
-	${replace;${core.specs};.+;$0\\;version=project}
-=======
 	${replace;${core.specs};.+;$0\\;version=project}, \
 	osgi.annotation;version=latest, \
 	ee.minimum;version=1.2
->>>>>>> a61fe798
 
 -include : layout.bnd
 javadoc.name = core
